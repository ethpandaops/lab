<<<<<<< HEAD
import { type JSX, useState, useEffect } from 'react';
import { createRootRouteWithContext, Outlet, HeadContent, Link, useRouter } from '@tanstack/react-router';
import { QueryClient, QueryClientProvider } from '@tanstack/react-query';
=======
import { type JSX, useState } from 'react';
import { createRootRouteWithContext, Outlet, HeadContent, Link, retainSearchParams } from '@tanstack/react-router';
import { QueryClient, QueryClientProvider } from '@tanstack/react-query';
import { Bars3Icon } from '@heroicons/react/24/outline';
import { z } from 'zod';
>>>>>>> edd99373
import { NetworkProvider } from '@/providers/NetworkProvider';
import { ThemeProvider } from '@/providers/ThemeProvider';
import { ThemeToggle } from '@/components/Layout/ThemeToggle';
import { ConfigGate } from '@/components/Overlays/ConfigGate';
import { Sidebar } from '@/components/Layout/Sidebar';
import type { Config } from '@/hooks/useConfig';
import type { Bounds } from '@/hooks/useBounds';

// Define router context interface
interface MyRouterContext {
  getTitle?: () => string;
}

// Define search params schema for network selection
const rootSearchSchema = z.object({
  network: z.string().optional(),
});

export type RootSearch = z.infer<typeof rootSearchSchema>;

// Extend Window interface for type safety
declare global {
  interface Window {
    __CONFIG__?: Config;
    __BOUNDS__?: Record<string, Bounds>;
  }
}

// Create QueryClient for hydrated data
const queryClient = new QueryClient({
  defaultOptions: {
    queries: {
      retry: Infinity, // Keep retrying forever - critical queries like config/bounds need to succeed
      retryDelay: attemptIndex => Math.min(1000 * 2 ** attemptIndex, 30000), // Exponential backoff, max 30s
    },
  },
});

// Hydrate the config query if the global variable exists
if (typeof window !== 'undefined' && window.__CONFIG__) {
  queryClient.setQueryData(['config'], window.__CONFIG__);
}

// Hydrate bounds queries for each network if the global variable exists
if (typeof window !== 'undefined' && window.__BOUNDS__) {
  Object.entries(window.__BOUNDS__).forEach(([networkName, boundsData]) => {
    queryClient.setQueryData(['bounds', networkName], boundsData);
  });
}

function RootComponent(): JSX.Element {
  const [sidebarOpen, setSidebarOpen] = useState(false);
  const router = useRouter();

  // Close sidebar on route navigation (path changes only, not search params)
  useEffect(() => {
    const unsubscribe = router.subscribe('onBeforeLoad', event => {
      // Only close sidebar if the path actually changed, not just search params
      if (event.pathChanged) {
        setSidebarOpen(false);
      }
    });

    return () => {
      unsubscribe();
    };
  }, [router]);

  return (
    <QueryClientProvider client={queryClient}>
      <ThemeProvider>
        <ConfigGate>
          <NetworkProvider>
            <HeadContent />
            <div className="min-h-dvh bg-background">
              {/* Sidebar (mobile + desktop) */}
              <Sidebar sidebarOpen={sidebarOpen} setSidebarOpen={setSidebarOpen} />

              {/* Mobile header */}
              <div className="sticky top-0 z-40 flex items-center justify-between border-b border-border bg-surface/95 px-4 py-4 shadow-sm backdrop-blur-xl sm:px-6 lg:hidden">
                <div className="flex items-center gap-x-6">
                  <button
                    type="button"
                    onClick={() => setSidebarOpen(!sidebarOpen)}
                    className="group -m-2.5 flex h-10 w-10 flex-col items-center justify-center gap-1.5 p-2.5 lg:hidden"
                    aria-label="Toggle sidebar"
                    aria-pressed={sidebarOpen}
                  >
                    <span className="sr-only">Toggle sidebar</span>
                    <span className="h-0.5 w-6 origin-center rounded-full bg-muted transition-all duration-300 ease-out group-hover:bg-foreground group-[[aria-pressed=true]]:translate-y-2 group-[[aria-pressed=true]]:rotate-45" />
                    <span className="h-0.5 w-6 origin-center rounded-full bg-muted transition-all duration-300 ease-out group-hover:bg-foreground group-[[aria-pressed=true]]:opacity-0" />
                    <span className="h-0.5 w-6 origin-center rounded-full bg-muted transition-all duration-300 ease-out group-hover:bg-foreground group-[[aria-pressed=true]]:-translate-y-2 group-[[aria-pressed=true]]:-rotate-45" />
                  </button>
                  <Link to="/" className="flex items-center gap-2">
                    <img alt="Lab Logo" src="/images/lab.png" className="size-8" />
                    <span className="font-sans text-xl font-bold text-foreground">The Lab</span>
                  </Link>
                </div>
                <ThemeToggle />
              </div>

              {/* Main content */}
              <main className="bg-background lg:pl-72">
                <Outlet />
              </main>
            </div>
          </NetworkProvider>
        </ConfigGate>
      </ThemeProvider>
    </QueryClientProvider>
  );
}

export const Route = createRootRouteWithContext<MyRouterContext>()({
  validateSearch: rootSearchSchema,
  search: {
    middlewares: [retainSearchParams(['network'])],
  },
  component: RootComponent,
  head: () => ({
    meta: [
      { title: import.meta.env.VITE_BASE_TITLE },
      { charSet: 'utf-8' },
      { httpEquiv: 'X-UA-Compatible', content: 'IE=edge' },
      {
        name: 'viewport',
        content:
          'width=device-width, height=device-height, initial-scale=1.0, user-scalable=no, maximum-scale=1.0, minimal-ui',
      },
      { name: 'description', content: 'Experimental platform for exploring Ethereum data and network statistics.' },

      // Schema.org (For Google+)
      { itemProp: 'name', content: import.meta.env.VITE_BASE_TITLE },
      {
        itemProp: 'description',
        content: 'Experimental platform for exploring Ethereum data and network statistics.',
      },
      { itemProp: 'image', content: '/images/header.png' },

      // Twitter Card markup
      { name: 'twitter:card', content: 'summary_large_image' },
      { name: 'twitter:creator', content: '@ethpandaops' },
      { name: 'twitter:url', content: 'https://lab.ethpandaops.io' },
      { name: 'twitter:title', content: import.meta.env.VITE_BASE_TITLE },
      {
        name: 'twitter:description',
        content: 'Experimental platform for exploring Ethereum data and network statistics.',
      },
      { name: 'twitter:site', content: '@ethpandaops' },
      { name: 'twitter:image', content: '/images/header.png' },
      { name: 'twitter:image:alt', content: import.meta.env.VITE_BASE_TITLE },

      // Open Graph markup (Facebook)
      { property: 'og:url', content: 'https://lab.ethpandaops.io/' },
      { property: 'og:type', content: 'website' },
      { property: 'og:title', content: import.meta.env.VITE_BASE_TITLE },
      {
        property: 'og:description',
        content: 'Experimental platform for exploring Ethereum data and network statistics.',
      },
      { property: 'og:image', content: '/images/header.png' },
      { property: 'og:locale', content: 'en_US' },
      { property: 'og:site_name', content: import.meta.env.VITE_BASE_TITLE },
    ],
    links: [
      { rel: 'canonical', href: 'https://lab.ethpandaops.io' },
      { rel: 'icon', type: 'image/png', href: '/images/lab.png' },
    ],
  }),
});<|MERGE_RESOLUTION|>--- conflicted
+++ resolved
@@ -1,14 +1,14 @@
-<<<<<<< HEAD
 import { type JSX, useState, useEffect } from 'react';
-import { createRootRouteWithContext, Outlet, HeadContent, Link, useRouter } from '@tanstack/react-router';
+import {
+  createRootRouteWithContext,
+  Outlet,
+  HeadContent,
+  Link,
+  useRouter,
+  retainSearchParams,
+} from '@tanstack/react-router';
 import { QueryClient, QueryClientProvider } from '@tanstack/react-query';
-=======
-import { type JSX, useState } from 'react';
-import { createRootRouteWithContext, Outlet, HeadContent, Link, retainSearchParams } from '@tanstack/react-router';
-import { QueryClient, QueryClientProvider } from '@tanstack/react-query';
-import { Bars3Icon } from '@heroicons/react/24/outline';
 import { z } from 'zod';
->>>>>>> edd99373
 import { NetworkProvider } from '@/providers/NetworkProvider';
 import { ThemeProvider } from '@/providers/ThemeProvider';
 import { ThemeToggle } from '@/components/Layout/ThemeToggle';
