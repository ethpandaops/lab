import { type ReactNode } from 'react';
import { ChevronDownIcon } from '@heroicons/react/16/solid';
import clsx from 'clsx';
import type { InputSize, SelectAddonProps } from './Input.types';

/**
 * Style configuration object for Input components
 * Centralizes all Tailwind classes for consistency and maintainability
 */
export const getStyleConfig = (): {
  base: string;
  outline: {
    default: string;
    error: string;
  };
  size: Record<InputSize, string>;
} => ({
  base: clsx(
    'block w-full border-0 bg-surface text-foreground placeholder:text-muted focus:ring-0',
    'disabled:cursor-not-allowed disabled:opacity-50',
    'read-only:cursor-default read-only:opacity-50',
<<<<<<< HEAD
    'dark:bg-white/5 dark:text-foreground dark:placeholder:text-muted'
=======
    'dark:bg-surface dark:text-foreground dark:placeholder:text-muted'
>>>>>>> f2c6ca8e
  ),
  outline: {
    default: clsx(
      'outline-1 -outline-offset-1 outline-border',
      'focus:outline-2 focus:-outline-offset-2 focus:outline-primary',
      'dark:outline-border dark:focus:outline-primary'
    ),
    error: clsx(
      'text-danger outline-1 -outline-offset-1 outline-danger/50',
      'placeholder:text-danger/70 focus:outline-2 focus:-outline-offset-2 focus:outline-danger',
      'dark:text-danger dark:outline-danger/50 dark:placeholder:text-danger/70 dark:focus:outline-danger'
    ),
  },
  size: {
    sm: 'py-1.5 text-sm/6',
    md: 'py-1.5 text-base/6',
    lg: 'py-2 text-base/6',
  } as Record<InputSize, string>,
});

/**
 * Renders select dropdown
 *
 * @param select - The select configuration
 * @returns Rendered select dropdown or null
 */
export const renderSelect = (select: SelectAddonProps | undefined): ReactNode | null => {
  if (!select) return null;

  return (
    <div className="grid shrink-0 grid-cols-1 focus-within:relative">
      <select
        id={select.id}
        name={select.name}
        value={select.value}
        defaultValue={select.defaultValue}
        onChange={e => select.onChange?.(e.target.value)}
        aria-label={select['aria-label']}
        className={clsx(
          'col-start-1 row-start-1 w-full appearance-none border-0 py-1.5 pr-7 pl-3 text-base text-muted placeholder:text-muted sm:text-sm/6',
          'shadow-none outline-hidden focus:outline-hidden focus-visible:outline-hidden',
<<<<<<< HEAD
          'dark:bg-transparent dark:text-muted dark:*:bg-gray-800 dark:placeholder:text-muted',
=======
          'dark:bg-transparent dark:text-muted dark:*:bg-surface dark:placeholder:text-muted',
>>>>>>> f2c6ca8e
          select.className
        )}
      >
        {select.options.map(option => (
          <option key={option.value} value={option.value}>
            {option.label}
          </option>
        ))}
      </select>
      <ChevronDownIcon
        aria-hidden="true"
        className="pointer-events-none col-start-1 row-start-1 mr-2 size-5 self-center justify-self-end text-muted sm:size-4 dark:text-muted"
      />
    </div>
  );
};<|MERGE_RESOLUTION|>--- conflicted
+++ resolved
@@ -19,11 +19,7 @@
     'block w-full border-0 bg-surface text-foreground placeholder:text-muted focus:ring-0',
     'disabled:cursor-not-allowed disabled:opacity-50',
     'read-only:cursor-default read-only:opacity-50',
-<<<<<<< HEAD
-    'dark:bg-white/5 dark:text-foreground dark:placeholder:text-muted'
-=======
     'dark:bg-surface dark:text-foreground dark:placeholder:text-muted'
->>>>>>> f2c6ca8e
   ),
   outline: {
     default: clsx(
@@ -65,11 +61,7 @@
         className={clsx(
           'col-start-1 row-start-1 w-full appearance-none border-0 py-1.5 pr-7 pl-3 text-base text-muted placeholder:text-muted sm:text-sm/6',
           'shadow-none outline-hidden focus:outline-hidden focus-visible:outline-hidden',
-<<<<<<< HEAD
-          'dark:bg-transparent dark:text-muted dark:*:bg-gray-800 dark:placeholder:text-muted',
-=======
           'dark:bg-transparent dark:text-muted dark:*:bg-surface dark:placeholder:text-muted',
->>>>>>> f2c6ca8e
           select.className
         )}
       >
