import React, { useId, createContext, useContext, type JSX } from 'react';
import clsx from 'clsx';
import { Button } from '@/components/Elements/Button';
import type { InputProps, InputFieldProps, InputSlotProps, InputSize, SelectAddonProps } from './Input.types';
import { renderSelect, getStyleConfig } from './Input.utils';

interface InputContextValue {
  size: InputSize;
  error: boolean;
  inline: boolean;
  inputId: string;
  labelVariant: 'standard' | 'inset' | 'overlapping';
}

const InputContext = createContext<InputContextValue | null>(null);

const useInputContext = (): InputContextValue => {
  const context = useContext(InputContext);
  if (!context) {
    throw new Error('Input subcomponents must be used within an Input component');
  }
  return context;
};

/**
 * Input.Leading - Renders content before the input field
 *
 * Can contain:
 * - Icons (Heroicons or custom SVG)
 * - Text addons (e.g., "$", "https://")
 * - Select dropdowns
 *
 * @example
 * ```tsx
 * <Input.Leading type="icon">
 *   <EnvelopeIcon />
 * </Input.Leading>
 *
 * <Input.Leading type="text">$</Input.Leading>
 *
 * <Input.Leading type="select">
 *   <select>...</select>
 * </Input.Leading>
 * ```
 */
export const InputLeading = ({ children, className, type }: InputSlotProps): React.ReactNode => {
  const { size, inline } = useInputContext();

  // Determine content type (explicit type prop takes precedence)
  let contentType = type;

  // Auto-detect if no explicit type provided
  if (!contentType && React.isValidElement(children)) {
    if (
      children.type === 'select' ||
      ('options' in (children.props as object) && Array.isArray((children.props as { options?: unknown }).options))
    ) {
      contentType = 'select';
    } else if (children.type === Button) {
      contentType = 'button';
    } else if (
      children.type === 'svg' ||
      typeof children.type === 'function' ||
      (typeof children.type === 'object' && children.type !== null)
    ) {
      // SVG, function component, or forwardRef component (likely an icon)
      // Note: Heroicons v2 uses forwardRef which returns an object
      contentType = 'icon';
    } else {
      contentType = 'text';
    }
  } else if (!contentType) {
    contentType = 'text'; // Default to text for string children
  }

  // Render based on content type
  if (contentType === 'icon') {
    const iconSizeStyles = {
      sm: 'size-4',
      md: 'size-5',
      lg: 'size-5',
    };

    return (
      <div className="pointer-events-none col-start-1 row-start-1 flex items-center">
        {React.isValidElement(children) &&
          React.cloneElement(children, {
            'aria-hidden': 'true',
            className: clsx(
              iconSizeStyles[size],
              'ml-3',
              'pointer-events-none self-center text-muted dark:text-muted',
              (children.props as { className?: string }).className
            ),
          } as Record<string, unknown>)}
      </div>
    );
  }

  if (contentType === 'select') {
    return renderSelect(React.isValidElement(children) ? (children.props as SelectAddonProps) : undefined);
  }

  // Text addon (default)
  return (
    <div
      className={clsx(
        inline
          ? 'shrink-0 text-base text-muted select-none sm:text-sm/6 dark:text-muted'
<<<<<<< HEAD
          : 'flex shrink-0 items-center bg-surface px-3 text-base text-muted outline-1 -outline-offset-1 outline-border sm:text-sm/6 dark:bg-white/5 dark:text-muted dark:outline-border',
=======
          : 'flex shrink-0 items-center bg-surface px-3 text-base text-muted outline-1 -outline-offset-1 outline-border sm:text-sm/6 dark:bg-surface dark:text-muted dark:outline-border',
>>>>>>> f2c6ca8e
        className
      )}
    >
      {children}
    </div>
  );
};

InputLeading.displayName = 'Input.Leading';

/**
 * Input.Trailing - Renders content after the input field
 *
 * Can contain:
 * - Icons
 * - Text addons (e.g., "USD", ".com")
 * - Select dropdowns
 * - Buttons
 *
 * @example
 * ```tsx
 * <Input.Trailing type="icon">
 *   <QuestionMarkCircleIcon />
 * </Input.Trailing>
 *
 * <Input.Trailing type="text">USD</Input.Trailing>
 *
 * <Input.Trailing type="button">
 *   <Button>Sort</Button>
 * </Input.Trailing>
 * ```
 */
export const InputTrailing = ({ children, className, type }: InputSlotProps): React.ReactNode => {
  const { size, inline } = useInputContext();

  // Determine content type (explicit type prop takes precedence)
  let contentType = type;

  // Auto-detect if no explicit type provided
  if (!contentType && React.isValidElement(children)) {
    if (
      children.type === 'select' ||
      ('options' in (children.props as object) && Array.isArray((children.props as { options?: unknown }).options))
    ) {
      contentType = 'select';
    } else if (children.type === Button) {
      contentType = 'button';
    } else if (
      children.type === 'svg' ||
      typeof children.type === 'function' ||
      (typeof children.type === 'object' && children.type !== null)
    ) {
      // SVG, function component, or forwardRef component (likely an icon)
      // Note: Heroicons v2 uses forwardRef which returns an object
      contentType = 'icon';
    } else {
      contentType = 'text';
    }
  } else if (!contentType) {
    contentType = 'text'; // Default to text for string children
  }

  // Render based on content type
  if (contentType === 'icon') {
    const iconSizeStyles = {
      sm: 'size-4',
      md: 'size-5',
      lg: 'size-5',
    };

    return (
      <div className="pointer-events-none col-start-1 row-start-1 flex items-center justify-end">
        {React.isValidElement(children) &&
          React.cloneElement(children, {
            'aria-hidden': 'true',
            className: clsx(
              iconSizeStyles[size],
              'mr-3',
              'pointer-events-none self-center text-muted dark:text-muted',
              (children.props as { className?: string }).className
            ),
          } as Record<string, unknown>)}
      </div>
    );
  }

  if (contentType === 'button') {
    return (
      <div className="pointer-events-none col-start-1 row-start-1 flex items-center justify-end">
        <div className="pointer-events-auto shrink-0 self-center pr-0.5">{children}</div>
      </div>
    );
  }

  if (contentType === 'select') {
    return renderSelect(React.isValidElement(children) ? (children.props as SelectAddonProps) : undefined);
  }

  // Text addon (default)
  return (
    <div
      className={clsx(
        inline
          ? 'shrink-0 text-base text-muted select-none sm:text-sm/6 dark:text-muted'
<<<<<<< HEAD
          : 'flex shrink-0 items-center bg-surface px-3 text-base text-muted outline-1 -outline-offset-1 outline-border sm:text-sm/6 dark:bg-white/5 dark:text-muted dark:outline-border',
=======
          : 'flex shrink-0 items-center bg-surface px-3 text-base text-muted outline-1 -outline-offset-1 outline-border sm:text-sm/6 dark:bg-surface dark:text-muted dark:outline-border',
>>>>>>> f2c6ca8e
        className
      )}
    >
      {children}
    </div>
  );
};

InputTrailing.displayName = 'Input.Trailing';

/**
 * Input.Field - The actual input element
 *
 * Accepts all standard HTML input props, including ref
 *
 * @example
 * ```tsx
 * <Input.Field
 *   type="email"
 *   placeholder="you@example.com"
 *   autoComplete="email"
 *   ref={myRef}
 *   inputMode="email"
 * />
 * ```
 */
export const InputField = ({ className, ref, inputMode, ...props }: InputFieldProps): JSX.Element => {
  const { size, error, inputId, labelVariant } = useInputContext();
  const styles = getStyleConfig();

  // For inset labels, skip base styles (container handles styling)
  if (labelVariant === 'inset') {
    return (
      <input
        ref={ref}
        id={inputId}
        aria-invalid={error ? ('true' as const) : undefined}
        inputMode={inputMode}
        {...props}
        className={className}
      />
    );
  }

  // Determine padding based on label variant
  const paddingClasses = 'px-3';

  return (
    <input
      ref={ref}
      id={inputId}
      aria-invalid={error ? ('true' as const) : undefined}
      inputMode={inputMode}
      {...props}
      className={clsx(
        styles.base,
        error ? styles.outline.error : styles.outline.default,
        styles.size[size],
        paddingClasses,
        className
      )}
    />
  );
};

InputField.displayName = 'Input.Field';

/**
 * Input component using compound component pattern
 *
 * @example
 * ```tsx
 * // Basic with icon
 * <Input>
 *   <Input.Leading><EnvelopeIcon /></Input.Leading>
 *   <Input.Field placeholder="you@example.com" />
 * </Input>
 *
 * // Inline addons
 * <Input inline>
 *   <Input.Leading>$</Input.Leading>
 *   <Input.Field placeholder="0.00" />
 *   <Input.Trailing>USD</Input.Trailing>
 * </Input>
 *
 * // With button
 * <Input>
 *   <Input.Field placeholder="Search..." />
 *   <Input.Trailing>
 *     <Button>Search</Button>
 *   </Input.Trailing>
 * </Input>
 *
 * // With error
 * <Input error errorMessage="This field is required">
 *   <Input.Field placeholder="Enter value" />
 * </Input>
 * ```
 */
const InputBase = ({
  size = 'md',
  error = false,
  errorMessage,
  label,
  labelVariant = 'standard',
  helperText,
  wrapperClassName,
  labelClassName,
  inline = false,
  id,
  required,
  cornerHint,
  children,
}: InputProps): JSX.Element => {
  const generatedId = useId();
  const inputId = id || generatedId;
  const cornerHintId = cornerHint ? `${inputId}-corner-hint` : undefined;

  const contextValue: InputContextValue = {
    size,
    error,
    inline,
    inputId,
    labelVariant,
  };

  /**
   * Renders the input label
   */
  const renderLabel = (): React.ReactNode | null => {
    if (!label) return null;

    // Standard label
    if (labelVariant === 'standard') {
      if (cornerHint) {
        return (
          <div className="mb-2 flex justify-between">
            <label htmlFor={inputId} className={clsx('block text-sm/6 font-medium text-foreground', labelClassName)}>
              {label}
            </label>
            <span id={cornerHintId} className="text-sm/6 text-muted">
              {cornerHint}
            </span>
          </div>
        );
      }
      return (
        <label htmlFor={inputId} className={clsx('mb-2 block text-sm/6 font-medium text-foreground', labelClassName)}>
          {label}
        </label>
      );
    }

    // Overlapping label
    if (labelVariant === 'overlapping') {
      return (
        <label
          htmlFor={inputId}
          className="absolute -top-2 left-2 inline-block bg-surface px-1 text-xs font-medium text-foreground dark:bg-background dark:text-foreground"
        >
          {label}
        </label>
      );
    }

    // Inset label
    if (labelVariant === 'inset') {
      return (
        <label htmlFor={inputId} className="block text-xs font-medium text-foreground dark:text-muted">
          {label}
        </label>
      );
    }

    return null;
  };

  /**
   * Renders error or helper text below the input
   * Always includes aria-live for screen reader announcements
   */
  const renderHelperText = (): React.ReactNode | null => {
    if (!errorMessage && !helperText) return null;

    return (
      <p
        id={`${inputId}-error`}
        className={clsx('mt-2 text-sm/6', error ? 'text-danger' : 'text-muted')}
        role={error && errorMessage ? 'alert' : 'status'}
        aria-live="polite"
        aria-atomic="true"
      >
        {error ? errorMessage : helperText}
      </p>
    );
  };

  // Extract slots from children
  const childArray = React.Children.toArray(children);
  const leadingSlot = childArray.find(child => React.isValidElement(child) && child.type === InputLeading);
  const trailingSlot = childArray.find(child => React.isValidElement(child) && child.type === InputTrailing);
  const fieldSlotRaw = childArray.find(child => React.isValidElement(child) && child.type === InputField);

  const hasLeading = !!leadingSlot;
  const hasTrailing = !!trailingSlot;

  // Check if slots contain icons or buttons (for grid layout) vs text (for flex layout)
  const getSlotType = (slot: React.ReactNode): 'icon' | 'button' | 'text' | null => {
    if (!slot || !React.isValidElement(slot)) return null;
    const slotProps = slot.props as InputSlotProps;

    // Use explicit type if provided
    if (slotProps.type) {
      return slotProps.type === 'select' ? 'text' : slotProps.type;
    }

    // Auto-detect based on children
    if (!slotProps.children || !React.isValidElement(slotProps.children)) return 'text';

    const child = slotProps.children;
    if (child.type === Button) return 'button';
    if (
      child.type === 'svg' ||
      typeof child.type === 'function' ||
      (typeof child.type === 'object' && child.type !== null)
    ) {
      // SVG, function component, or forwardRef component (likely an icon)
      // Note: Heroicons v2 uses forwardRef which returns an object
      return 'icon';
    }
    return 'text';
  };

  const leadingType = getSlotType(leadingSlot);
  const trailingType = getSlotType(trailingSlot);

  const hasIcons = leadingType === 'icon' || trailingType === 'icon';
  const hasInlineContent = inline && (hasLeading || hasTrailing);
  const hasExternalAddons = !inline && (hasLeading || hasTrailing) && !hasIcons;

  // Determine layout based on content
  const needsGrid = hasIcons;
  const needsFlex = hasInlineContent;
  const needsExternalFlex = hasExternalAddons;

  // Clone the field slot with proper classes based on layout
  const getFieldClasses = (): string | undefined => {
    if (labelVariant === 'inset') {
      // Inset label - no outline on input (container handles it)
      const textSize = {
        sm: 'text-sm/6',
        md: 'text-base/6',
        lg: 'text-base/6',
      };
      return clsx(
        'block w-full border-0 bg-transparent text-foreground placeholder:text-muted shadow-none',
        textSize[size],
        'outline-0 focus:outline-0 focus-visible:outline-0 ring-0 focus:ring-0',
        'dark:bg-transparent dark:text-foreground dark:placeholder:text-muted'
      );
    }
    if (needsFlex) {
      // Inline addons - minimal padding, transparent bg
      // Use !bg-transparent to override any bg-white from base styles
      return clsx(
        'block min-w-0 grow border-0 !bg-transparent text-base text-foreground shadow-none outline-hidden placeholder:text-muted sm:text-sm/6',
        'focus:outline-hidden focus-visible:outline-hidden py-1.5',
        hasLeading ? 'pl-1' : 'pl-0',
        hasTrailing ? 'pr-1' : 'pr-0',
        'dark:text-foreground dark:placeholder:text-muted'
      );
    }
    if (needsGrid) {
      // Icons/buttons - needs grid positioning and padding for icons
      const styles = getStyleConfig();
      const iconPadding = {
        sm: { leading: 'pl-9', trailing: 'pr-9' },
        md: { leading: 'pl-10', trailing: 'pr-10' },
        lg: { leading: 'pl-11', trailing: 'pr-11' },
      };
      return clsx(
        styles.base,
        error ? styles.outline.error : styles.outline.default,
        styles.size[size],
        'col-start-1 row-start-1',
        hasLeading && iconPadding[size].leading,
        hasTrailing && iconPadding[size].trailing,
        !hasLeading && !hasTrailing && 'px-3'
      );
    }
    // Default - will use InputField's own classes
    return undefined;
  };

  const fieldSlot =
    fieldSlotRaw && React.isValidElement(fieldSlotRaw)
      ? React.cloneElement(fieldSlotRaw, {
          ...(errorMessage || helperText || cornerHint
            ? {
                'aria-describedby': [errorMessage || helperText ? `${inputId}-error` : null, cornerHintId]
                  .filter(Boolean)
                  .join(' '),
              }
            : {}),
          ...(required ? { 'aria-required': 'true' as const } : {}),
          className: clsx(getFieldClasses(), (fieldSlotRaw.props as InputFieldProps).className),
        } as Record<string, unknown>)
      : null;

  // Overlapping label layout
  if (labelVariant === 'overlapping') {
    return (
      <InputContext.Provider value={contextValue}>
        <div className={clsx('relative', wrapperClassName)}>
          {renderLabel()}
          {needsGrid ? (
            <div className="grid grid-cols-1">
              {fieldSlot}
              {leadingSlot}
              {trailingSlot}
            </div>
          ) : (
            fieldSlot
          )}
          {renderHelperText()}
        </div>
      </InputContext.Provider>
    );
  }

  // Inset label layout
  if (labelVariant === 'inset') {
    const insetPadding = {
      sm: 'px-3 pt-1.5 pb-1',
      md: 'px-3 pt-2 pb-1',
      lg: 'px-3 pt-2.5 pb-1.5',
    };
    return (
      <InputContext.Provider value={contextValue}>
        <div className={clsx(wrapperClassName)}>
          <div
            className={clsx(
              'bg-surface outline-1 -outline-offset-1 outline-border',
              'focus-within:outline-2 focus-within:-outline-offset-2 focus-within:outline-primary',
<<<<<<< HEAD
              'dark:bg-white/5 dark:outline-border dark:focus-within:outline-primary',
=======
              'dark:bg-surface dark:outline-border dark:focus-within:outline-primary',
>>>>>>> f2c6ca8e
              insetPadding[size],
              error &&
                'outline-danger/50 focus-within:outline-danger dark:outline-danger/50 dark:focus-within:outline-danger'
            )}
          >
            {renderLabel()}
            {fieldSlot}
          </div>
          {renderHelperText()}
        </div>
      </InputContext.Provider>
    );
  }

  // Flex layout (for inline addons)
  if (needsFlex) {
    return (
      <InputContext.Provider value={contextValue}>
        <div className={clsx(wrapperClassName)}>
          {renderLabel()}
          <div
            className={clsx(
              'flex items-center bg-surface px-3 outline-1 -outline-offset-1 outline-border',
              'focus-within:outline-2 focus-within:-outline-offset-2 focus-within:outline-primary',
<<<<<<< HEAD
              'dark:bg-white/5 dark:outline-border dark:focus-within:outline-primary'
=======
              'dark:bg-surface dark:outline-border dark:focus-within:outline-primary'
>>>>>>> f2c6ca8e
            )}
          >
            {leadingSlot}
            {fieldSlot}
            {trailingSlot}
          </div>
          {renderHelperText()}
        </div>
      </InputContext.Provider>
    );
  }

  // Grid layout (for icons/buttons)
  if (needsGrid) {
    return (
      <InputContext.Provider value={contextValue}>
        <div className={clsx(wrapperClassName)}>
          {renderLabel()}
          <div className="grid grid-cols-1">
            {fieldSlot}
            {leadingSlot}
            {trailingSlot}
          </div>
          {renderHelperText()}
        </div>
      </InputContext.Provider>
    );
  }

  // External addons layout (text addons outside border)
  if (needsExternalFlex) {
    return (
      <InputContext.Provider value={contextValue}>
        <div className={clsx(wrapperClassName)}>
          {renderLabel()}
          <div className="flex">
            {leadingSlot}
            {fieldSlot}
            {trailingSlot}
          </div>
          {renderHelperText()}
        </div>
      </InputContext.Provider>
    );
  }

  // Standard layout (field only)
  return (
    <InputContext.Provider value={contextValue}>
      <div className={clsx(wrapperClassName)}>
        {renderLabel()}
        {fieldSlot}
        {renderHelperText()}
      </div>
    </InputContext.Provider>
  );
};

InputBase.displayName = 'Input';

// Attach subcomponents to Input for compound component API
export const Input = Object.assign(InputBase, {
  Leading: InputLeading,
  Trailing: InputTrailing,
  Field: InputField,
});<|MERGE_RESOLUTION|>--- conflicted
+++ resolved
@@ -107,11 +107,7 @@
       className={clsx(
         inline
           ? 'shrink-0 text-base text-muted select-none sm:text-sm/6 dark:text-muted'
-<<<<<<< HEAD
-          : 'flex shrink-0 items-center bg-surface px-3 text-base text-muted outline-1 -outline-offset-1 outline-border sm:text-sm/6 dark:bg-white/5 dark:text-muted dark:outline-border',
-=======
           : 'flex shrink-0 items-center bg-surface px-3 text-base text-muted outline-1 -outline-offset-1 outline-border sm:text-sm/6 dark:bg-surface dark:text-muted dark:outline-border',
->>>>>>> f2c6ca8e
         className
       )}
     >
@@ -216,11 +212,7 @@
       className={clsx(
         inline
           ? 'shrink-0 text-base text-muted select-none sm:text-sm/6 dark:text-muted'
-<<<<<<< HEAD
-          : 'flex shrink-0 items-center bg-surface px-3 text-base text-muted outline-1 -outline-offset-1 outline-border sm:text-sm/6 dark:bg-white/5 dark:text-muted dark:outline-border',
-=======
           : 'flex shrink-0 items-center bg-surface px-3 text-base text-muted outline-1 -outline-offset-1 outline-border sm:text-sm/6 dark:bg-surface dark:text-muted dark:outline-border',
->>>>>>> f2c6ca8e
         className
       )}
     >
@@ -565,11 +557,7 @@
             className={clsx(
               'bg-surface outline-1 -outline-offset-1 outline-border',
               'focus-within:outline-2 focus-within:-outline-offset-2 focus-within:outline-primary',
-<<<<<<< HEAD
-              'dark:bg-white/5 dark:outline-border dark:focus-within:outline-primary',
-=======
               'dark:bg-surface dark:outline-border dark:focus-within:outline-primary',
->>>>>>> f2c6ca8e
               insetPadding[size],
               error &&
                 'outline-danger/50 focus-within:outline-danger dark:outline-danger/50 dark:focus-within:outline-danger'
@@ -594,11 +582,7 @@
             className={clsx(
               'flex items-center bg-surface px-3 outline-1 -outline-offset-1 outline-border',
               'focus-within:outline-2 focus-within:-outline-offset-2 focus-within:outline-primary',
-<<<<<<< HEAD
-              'dark:bg-white/5 dark:outline-border dark:focus-within:outline-primary'
-=======
               'dark:bg-surface dark:outline-border dark:focus-within:outline-primary'
->>>>>>> f2c6ca8e
             )}
           >
             {leadingSlot}
