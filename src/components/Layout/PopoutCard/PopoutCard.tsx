<<<<<<< HEAD
import { type JSX, useState, useRef } from 'react';
import {
  ArrowsPointingOutIcon,
  ArrowDownTrayIcon,
  ClipboardDocumentIcon,
  EllipsisVerticalIcon,
} from '@heroicons/react/24/outline';
=======
import { type JSX, useState, useMemo } from 'react';
import { ArrowsPointingOutIcon } from '@heroicons/react/24/outline';
>>>>>>> 621c1a99
import { Card } from '@/components/Layout/Card';
import { Dialog } from '@/components/Overlays/Dialog';
import { ScrollAnchor } from '@/components/Navigation/ScrollAnchor';
import { Dropdown, DropdownSection, DropdownItem } from '@/components/Elements/Dropdown';
import { NetworkIcon } from '@/components/Ethereum/NetworkIcon';
import { useChartDownload } from '@/hooks/useChartDownload';
import { useNetwork } from '@/hooks/useNetwork';
import type { PopoutCardProps } from './PopoutCard.types';

/**
 * PopoutCard - A card component with expand and download icons
 *
 * Displays content in a compact card view with the ability to "pop out" into a full-size modal
 * for better viewing, and download the entire card as an image with ethpandaops branding.
 *
 * Features:
 * - Expand icon button (opens content in modal)
 * - Download icon button (captures card as image with logo)
 * - Title with optional subtitle
 * - Hover effects on icons
 * - Content renders in both card and modal
 * - Configurable modal size
 * - Dark mode support
 * - Smart icon hiding during screenshot (replaces buttons with logo)
 *
 * @example
 * ```tsx
 * // Simple chart with title only
 * <PopoutCard title="Monthly Revenue">
 *   <BarChart data={monthlyData} labels={months} />
 * </PopoutCard>
 *
 * // Chart with subtitle and custom download filename
 * <PopoutCard
 *   title="Network Activity"
 *   subtitle="Last 24 hours"
 *   downloadFilename="network-activity-24h"
 * >
 *   <LineChart data={activityData} />
 * </PopoutCard>
 *
 * // Disable download if not needed
 * <PopoutCard
 *   title="Interactive Dashboard"
 *   enableDownload={false}
 * >
 *   <ComplexDashboard />
 * </PopoutCard>
 * ```
 */
export function PopoutCard({
  title,
  subtitle,
  modalSubtitle,
  modalDescription,
  modalDescriptionPosition = 'below',
  children,
  modalSize = 'xl',
  className,
  anchorId,
  allowContentOverflow = false,
  enableDownload = true,
  downloadFilename,
  appendMetadataToDownload = true,
  downloadMetadataTitle,
  downloadMetadataSubtitle,
  downloadMetadataNetwork,
}: PopoutCardProps): JSX.Element {
  const [isModalOpen, setIsModalOpen] = useState(false);
  const [isDownloading, setIsDownloading] = useState(false);
  const [showLogo, setShowLogo] = useState(false);
  const [showModalLogo, setShowModalLogo] = useState(false);
  const [showMetadata, setShowMetadata] = useState(false);
  const cardRef = useRef<HTMLDivElement>(null);
  const modalContentRef = useRef<HTMLDivElement>(null);
  const { downloadElement, getElementImageDataUrl } = useChartDownload();
  const { currentNetwork } = useNetwork();

  // Determine if children is a render function or static content
  const isRenderFunction = typeof children === 'function';

  // Render content based on whether it's in modal or card
  // Memoize to prevent re-creating React elements on every PopoutCard render
  const cardContent = useMemo(
    () => (isRenderFunction ? children({ inModal: false }) : children),
    [children, isRenderFunction]
  );
  const modalContent = useMemo(
    () => (isRenderFunction ? children({ inModal: true }) : children),
    [children, isRenderFunction]
  );

  // Title element (may be wrapped with ScrollAnchor)
  const titleElement = (
    <h3 className="truncate text-lg/7 font-semibold text-foreground dark:text-foreground">{title}</h3>
  );

  // Combine subtitle and modalSubtitle for modal description
  const modalDescriptionText = [subtitle, modalSubtitle].filter(Boolean).join(' • ');

  // Render modal description box
  const descriptionBox = modalDescription ? (
    <div className="rounded-sm bg-muted/10 px-4 py-3">
      <p className="text-sm text-foreground dark:text-foreground">{modalDescription}</p>
    </div>
  ) : null;

  // Metadata footer for downloads (only shown during screenshot capture)
  const metadataTitle = downloadMetadataTitle || document.title;
  const metadataSubtitle = downloadMetadataSubtitle || window.location.href;
  const metadataNetwork = downloadMetadataNetwork || currentNetwork?.display_name || '';
  const metadataFooter =
    appendMetadataToDownload && showMetadata ? (
      <div className="-mx-6 mt-4 -mb-5 grid grid-cols-12 gap-4 border-t border-border bg-muted/5 px-6 py-3">
        <div className="col-span-9 space-y-1">
          <p className="text-xs font-medium text-foreground">{metadataTitle}</p>
          <p className="text-xs text-muted">{metadataSubtitle}</p>
        </div>
        {metadataNetwork && (
          <div className="col-span-3 flex items-center justify-end">
            <div className="inline-flex items-center gap-2 rounded-sm bg-muted/10 px-3 py-1.5">
              <NetworkIcon networkName={currentNetwork?.name || 'mainnet'} className="size-3.5" />
              <p className="text-xs leading-none font-medium text-foreground">{metadataNetwork}</p>
            </div>
          </div>
        )}
      </div>
    ) : null;

  /**
   * Handle download with smart icon hiding and logo injection
   */
  const handleDownload = async (): Promise<void> => {
    // Use modal content if modal is open, otherwise use card
    const element = isModalOpen ? modalContentRef.current : cardRef.current;
    if (!element || isDownloading) {
      return;
    }

    setIsDownloading(true);

    try {
      // Step 1: Hide icons, show logo, and show metadata footer
      if (isModalOpen) {
        setShowModalLogo(true);
      } else {
        setShowLogo(true);
      }
      if (appendMetadataToDownload) {
        setShowMetadata(true);
      }

      // Wait for DOM to update
      await new Promise(resolve => setTimeout(resolve, 100));

      // Step 2: Capture the content with logo and metadata visible
      const filename = downloadFilename || title.toLowerCase().replace(/\s+/g, '-');

      await downloadElement(element, {
        filename,
        includeHeader: false,
        watermark: true,
        pixelRatio: 2,
      });
    } catch (error) {
      console.error('Failed to download chart:', error);
    } finally {
      // Step 3: Restore icons and hide metadata
      setShowModalLogo(false);
      setShowLogo(false);
      setShowMetadata(false);
      setIsDownloading(false);
    }
  };

  /**
   * Handle copy to clipboard
   */
  const handleCopyToClipboard = async (): Promise<void> => {
    // Use modal content if modal is open, otherwise use card
    const element = isModalOpen ? modalContentRef.current : cardRef.current;
    if (!element || isDownloading) {
      return;
    }

    setIsDownloading(true);

    try {
      // Step 1: Hide icons, show logo, and show metadata footer
      if (isModalOpen) {
        setShowModalLogo(true);
      } else {
        setShowLogo(true);
      }
      if (appendMetadataToDownload) {
        setShowMetadata(true);
      }

      // Wait for DOM to update
      await new Promise(resolve => setTimeout(resolve, 100));

      // Step 2: Get image data URL
      const dataUrl = await getElementImageDataUrl(element, {
        includeHeader: false,
        watermark: true,
        pixelRatio: 2,
      });

      // Step 3: Convert data URL to blob
      const response = await fetch(dataUrl);
      const blob = await response.blob();

      // Step 4: Copy to clipboard
      await navigator.clipboard.write([
        new ClipboardItem({
          [blob.type]: blob,
        }),
      ]);
    } catch (error) {
      console.error('Failed to copy to clipboard:', error);
    } finally {
      // Step 5: Restore icons and hide metadata
      setShowModalLogo(false);
      setShowLogo(false);
      setShowMetadata(false);
      setIsDownloading(false);
    }
  };

  return (
    <>
      <div ref={cardRef}>
        <Card
          className={className}
          header={
            <div className="flex w-full items-center justify-between gap-4">
              <div className="min-w-0 flex-1 space-y-1">
                {anchorId ? (
                  <ScrollAnchor id={anchorId} showLinkIcon={false}>
                    {titleElement}
                  </ScrollAnchor>
                ) : (
                  titleElement
                )}
                {subtitle && <p className="text-sm text-muted dark:text-muted">{subtitle}</p>}
              </div>

              {/* Action buttons - hidden during screenshot, replaced with logo */}
              {showLogo ? (
                <div className="shrink-0">
                  <img src="/images/ethpandaops.png" alt="ethPandaOps" className="h-10 w-auto" />
                </div>
              ) : (
                <div className="flex shrink-0 items-center gap-2">
                  {enableDownload && (
                    <Dropdown
                      trigger={
                        <button
                          type="button"
                          disabled={isDownloading}
                          className="group rounded-sm p-1 transition-colors hover:bg-muted/20 focus:ring-3 focus:ring-primary/50 focus:outline-hidden disabled:opacity-50"
                          aria-label="Export options"
                        >
                          <EllipsisVerticalIcon className="size-5 text-muted transition-colors group-hover:text-foreground dark:text-muted dark:group-hover:text-foreground" />
                        </button>
                      }
                      align="right"
                    >
                      <DropdownSection>
                        <DropdownItem icon={<ArrowDownTrayIcon className="size-5" />} onClick={handleDownload}>
                          Download
                        </DropdownItem>
                        <DropdownItem
                          icon={<ClipboardDocumentIcon className="size-5" />}
                          onClick={handleCopyToClipboard}
                        >
                          Copy to clipboard
                        </DropdownItem>
                      </DropdownSection>
                    </Dropdown>
                  )}

                  <button
                    type="button"
                    onClick={() => setIsModalOpen(true)}
                    className="group rounded-sm p-1 transition-colors hover:bg-muted/20 focus:ring-3 focus:ring-primary/50 focus:outline-hidden"
                    aria-label={`Open ${title} in modal`}
                  >
                    <ArrowsPointingOutIcon className="size-5 text-muted transition-colors group-hover:text-foreground dark:text-muted dark:group-hover:text-foreground" />
                  </button>
                </div>
              )}
            </div>
          }
          rounded
          allowContentOverflow={allowContentOverflow}
        >
          {cardContent}
          {metadataFooter}
        </Card>
      </div>

      <Dialog
        open={isModalOpen}
        onClose={() => setIsModalOpen(false)}
        allowContentOverflow={true}
        panelRef={modalContentRef}
        hideCloseButton={showModalLogo}
        title={
          <div className="flex w-full items-center justify-between gap-4">
            <span className="truncate">{title}</span>
            {/* Show logo or dropdown in modal title */}
            {showModalLogo ? (
              <div className="shrink-0">
                <img src="/images/ethpandaops.png" alt="ethPandaOps" className="h-10 w-auto" />
              </div>
            ) : (
              enableDownload && (
                <Dropdown
                  trigger={
                    <button
                      type="button"
                      disabled={isDownloading}
                      className="group shrink-0 rounded-sm p-1 transition-colors hover:bg-muted/20 focus:ring-3 focus:ring-primary/50 focus:outline-hidden disabled:opacity-50"
                      aria-label="Export options"
                    >
                      <EllipsisVerticalIcon className="size-5 text-muted transition-colors group-hover:text-foreground dark:text-muted dark:group-hover:text-foreground" />
                    </button>
                  }
                  align="right"
                >
                  <DropdownSection>
                    <DropdownItem icon={<ArrowDownTrayIcon className="size-5" />} onClick={handleDownload}>
                      Download
                    </DropdownItem>
                    <DropdownItem icon={<ClipboardDocumentIcon className="size-5" />} onClick={handleCopyToClipboard}>
                      Copy to clipboard
                    </DropdownItem>
                  </DropdownSection>
                </Dropdown>
              )
            )}
          </div>
        }
        description={modalDescriptionText}
        size={modalSize}
      >
        {modalDescriptionPosition === 'above' && descriptionBox && <div className="mb-4">{descriptionBox}</div>}
        {modalContent}
        {modalDescriptionPosition === 'below' && descriptionBox && <div className="mt-4">{descriptionBox}</div>}
        {metadataFooter}
      </Dialog>
    </>
  );
}<|MERGE_RESOLUTION|>--- conflicted
+++ resolved
@@ -1,15 +1,10 @@
-<<<<<<< HEAD
-import { type JSX, useState, useRef } from 'react';
+import { type JSX, useState, useRef, useMemo } from 'react';
 import {
   ArrowsPointingOutIcon,
   ArrowDownTrayIcon,
   ClipboardDocumentIcon,
   EllipsisVerticalIcon,
 } from '@heroicons/react/24/outline';
-=======
-import { type JSX, useState, useMemo } from 'react';
-import { ArrowsPointingOutIcon } from '@heroicons/react/24/outline';
->>>>>>> 621c1a99
 import { Card } from '@/components/Layout/Card';
 import { Dialog } from '@/components/Overlays/Dialog';
 import { ScrollAnchor } from '@/components/Navigation/ScrollAnchor';
