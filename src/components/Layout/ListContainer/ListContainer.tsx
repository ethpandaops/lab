import { type JSX, createContext, useContext } from 'react';
import clsx from 'clsx';
import type { ListContainerProps, ListItemProps, ListContainerVariant } from './ListContainer.types';

interface ListContainerContextValue {
  variant: ListContainerVariant;
  fullWidthOnMobile: boolean;
  compact: boolean;
  withDividers: boolean;
}

const ListContainerContext = createContext<ListContainerContextValue>({
  variant: 'simple',
  fullWidthOnMobile: false,
  compact: false,
  withDividers: true,
});

const variantStyles: Record<
  ListContainerVariant,
  {
    wrapper?: string;
    wrapperMobileFull?: string;
    list: string;
    listWithDividers?: string;
    item: string;
    itemMobileFull?: string;
  }
> = {
  simple: {
    list: '',
    listWithDividers: 'divide-y divide-border dark:divide-border',
    item: '',
    itemMobileFull: 'px-4 sm:px-0',
  },
  card: {
    wrapper:
<<<<<<< HEAD
      'overflow-hidden bg-surface shadow-sm dark:bg-zinc-800/50 dark:shadow-none dark:outline dark:-outline-offset-1 dark:outline-border',
    wrapperMobileFull:
      'overflow-hidden bg-surface shadow-sm sm:rounded-sm dark:bg-zinc-800/50 dark:shadow-none dark:outline dark:-outline-offset-1 dark:outline-border',
=======
      'overflow-hidden bg-surface shadow-sm dark:bg-surface dark:shadow-none dark:outline dark:-outline-offset-1 dark:outline-border',
    wrapperMobileFull:
      'overflow-hidden bg-surface shadow-sm sm:rounded-sm dark:bg-surface dark:shadow-none dark:outline dark:-outline-offset-1 dark:outline-border',
>>>>>>> f2c6ca8e
    list: '',
    listWithDividers: 'divide-y divide-border dark:divide-border',
    item: 'px-6',
    itemMobileFull: 'px-4 sm:px-6',
  },
  flat: {
<<<<<<< HEAD
    wrapper: 'overflow-hidden border border-border bg-surface dark:border-border dark:bg-zinc-900',
    wrapperMobileFull:
      'overflow-hidden border border-border bg-surface sm:rounded-sm dark:border-border dark:bg-zinc-900',
=======
    wrapper: 'overflow-hidden border border-border bg-surface dark:border-border dark:bg-background',
    wrapperMobileFull:
      'overflow-hidden border border-border bg-surface sm:rounded-sm dark:border-border dark:bg-background',
>>>>>>> f2c6ca8e
    list: '',
    listWithDividers: 'divide-y divide-border dark:divide-border',
    item: 'px-6',
    itemMobileFull: 'px-4 sm:px-6',
  },
  separate: {
    list: 'space-y-3',
<<<<<<< HEAD
    item: 'overflow-hidden bg-surface px-6 shadow-sm dark:bg-zinc-800/50 dark:shadow-none dark:outline dark:-outline-offset-1 dark:outline-border',
    itemMobileFull:
      'overflow-hidden bg-surface px-4 shadow-sm sm:rounded-sm sm:px-6 dark:bg-zinc-800/50 dark:shadow-none dark:outline dark:-outline-offset-1 dark:outline-border',
=======
    item: 'overflow-hidden bg-surface px-6 shadow-sm dark:bg-surface dark:shadow-none dark:outline dark:-outline-offset-1 dark:outline-border',
    itemMobileFull:
      'overflow-hidden bg-surface px-4 shadow-sm sm:rounded-sm sm:px-6 dark:bg-surface dark:shadow-none dark:outline dark:-outline-offset-1 dark:outline-border',
>>>>>>> f2c6ca8e
  },
};

export function ListItem({ children, className, onClick }: ListItemProps): JSX.Element {
  const { variant, fullWidthOnMobile, compact } = useContext(ListContainerContext);
  const styles = variantStyles[variant];
  const itemClass = fullWidthOnMobile && styles.itemMobileFull ? styles.itemMobileFull : styles.item;

  // Apply padding based on compact flag
  const paddingClass = compact ? 'py-0.5' : 'py-4';

  return (
    <li className={clsx(itemClass, paddingClass, className)} onClick={onClick}>
      {children}
    </li>
  );
}

export function ListContainer({
  children,
  variant = 'simple',
  fullWidthOnMobile = false,
  compact = false,
  withDividers = true,
  className,
  as: Component = 'ul',
}: ListContainerProps): JSX.Element {
  const styles = variantStyles[variant];
  const contextValue: ListContainerContextValue = { variant, fullWidthOnMobile, compact, withDividers };

  // Apply dividers based on withDividers prop and variant
  // Note: 'separate' variant doesn't use dividers
  const listClassName = clsx(styles.list, withDividers && variant !== 'separate' && styles.listWithDividers);

  // Variants with wrapper need an extra container
  if (styles.wrapper) {
    const list = (
      <Component role="list" className={listClassName}>
        {children}
      </Component>
    );

    const wrapperClass = fullWidthOnMobile && styles.wrapperMobileFull ? styles.wrapperMobileFull : styles.wrapper;

    return (
      <ListContainerContext.Provider value={contextValue}>
        <div className={clsx(wrapperClass, className)}>{list}</div>
      </ListContainerContext.Provider>
    );
  }

  // Simple variants render list directly
  const list = (
    <Component role="list" className={clsx(listClassName, className)}>
      {children}
    </Component>
  );

  return <ListContainerContext.Provider value={contextValue}>{list}</ListContainerContext.Provider>;
}<|MERGE_RESOLUTION|>--- conflicted
+++ resolved
@@ -35,30 +35,18 @@
   },
   card: {
     wrapper:
-<<<<<<< HEAD
-      'overflow-hidden bg-surface shadow-sm dark:bg-zinc-800/50 dark:shadow-none dark:outline dark:-outline-offset-1 dark:outline-border',
-    wrapperMobileFull:
-      'overflow-hidden bg-surface shadow-sm sm:rounded-sm dark:bg-zinc-800/50 dark:shadow-none dark:outline dark:-outline-offset-1 dark:outline-border',
-=======
       'overflow-hidden bg-surface shadow-sm dark:bg-surface dark:shadow-none dark:outline dark:-outline-offset-1 dark:outline-border',
     wrapperMobileFull:
       'overflow-hidden bg-surface shadow-sm sm:rounded-sm dark:bg-surface dark:shadow-none dark:outline dark:-outline-offset-1 dark:outline-border',
->>>>>>> f2c6ca8e
     list: '',
     listWithDividers: 'divide-y divide-border dark:divide-border',
     item: 'px-6',
     itemMobileFull: 'px-4 sm:px-6',
   },
   flat: {
-<<<<<<< HEAD
-    wrapper: 'overflow-hidden border border-border bg-surface dark:border-border dark:bg-zinc-900',
-    wrapperMobileFull:
-      'overflow-hidden border border-border bg-surface sm:rounded-sm dark:border-border dark:bg-zinc-900',
-=======
     wrapper: 'overflow-hidden border border-border bg-surface dark:border-border dark:bg-background',
     wrapperMobileFull:
       'overflow-hidden border border-border bg-surface sm:rounded-sm dark:border-border dark:bg-background',
->>>>>>> f2c6ca8e
     list: '',
     listWithDividers: 'divide-y divide-border dark:divide-border',
     item: 'px-6',
@@ -66,15 +54,9 @@
   },
   separate: {
     list: 'space-y-3',
-<<<<<<< HEAD
-    item: 'overflow-hidden bg-surface px-6 shadow-sm dark:bg-zinc-800/50 dark:shadow-none dark:outline dark:-outline-offset-1 dark:outline-border',
-    itemMobileFull:
-      'overflow-hidden bg-surface px-4 shadow-sm sm:rounded-sm sm:px-6 dark:bg-zinc-800/50 dark:shadow-none dark:outline dark:-outline-offset-1 dark:outline-border',
-=======
     item: 'overflow-hidden bg-surface px-6 shadow-sm dark:bg-surface dark:shadow-none dark:outline dark:-outline-offset-1 dark:outline-border',
     itemMobileFull:
       'overflow-hidden bg-surface px-4 shadow-sm sm:rounded-sm sm:px-6 dark:bg-surface dark:shadow-none dark:outline dark:-outline-offset-1 dark:outline-border',
->>>>>>> f2c6ca8e
   },
 };
 
