import type { JSX } from 'react';
import { useMemo } from 'react';
import { Dialog, DialogBackdrop, DialogPanel } from '@headlessui/react';
import { Link } from '@tanstack/react-router';
import clsx from 'clsx';
import {
  ChartBarIcon,
  ChevronLeftIcon,
  ChevronRightIcon,
  CubeIcon,
  PlayCircleIcon,
  Square3Stack3DIcon,
  UserGroupIcon,
  ClockIcon,
  MapIcon,
  WrenchScrewdriverIcon,
  SignalIcon,
  CircleStackIcon,
} from '@heroicons/react/24/outline';
import { NetworkSelect } from '@/components/Ethereum/NetworkSelect';
import { NetworkIcon } from '@/components/Ethereum/NetworkIcon';
import { ThemeToggle } from '@/components/Layout/ThemeToggle';
import { useConfig } from '@/hooks/useConfig';
import { useNetwork } from '@/hooks/useNetwork';
import type { SidebarProps } from './Sidebar.types';

/**
 * Ethereum diamond logo SVG component
 */
function EthereumLogo({ className }: { className?: string }): JSX.Element {
  return (
    <svg viewBox="0 0 115 182" fill="none" xmlns="http://www.w3.org/2000/svg" className={className}>
      {/* Bottom facets */}
      <path fill="currentColor" fillOpacity="0.6" d="M57.5 181v-45.16L1.64 103.17z" />
      <path fill="currentColor" fillOpacity="0.8" d="M57.69 181v-45.16l55.87-32.67z" />
      {/* Middle facets */}
      <path fill="currentColor" fillOpacity="0.4" d="M57.51 124.62V66.98L1 92.28z" />
      <path fill="currentColor" fillOpacity="0.6" d="M57.69 124.62V66.98l56.51 25.3z" />
      {/* Top facets */}
      <path fill="currentColor" fillOpacity="0.8" d="M1 92.28L57.5 1v65.98z" />
      <path fill="currentColor" d="M114.2 92.28L57.69 1v65.98z" />
    </svg>
  );
}

/**
 * Xatu logo - stylized chart/analytics icon
 */
function XatuLogo({ className }: { className?: string }): JSX.Element {
  return <ChartBarIcon className={className} />;
}

/**
 * GitHub icon SVG
 */
function GitHubIcon({ className }: { className?: string }): JSX.Element {
  return (
    <svg className={className} fill="currentColor" viewBox="0 0 24 24" aria-hidden="true">
      <path
        fillRule="evenodd"
        d="M12 2C6.477 2 2 6.484 2 12.017c0 4.425 2.865 8.18 6.839 9.504.5.092.682-.217.682-.483 0-.237-.008-.868-.013-1.703-2.782.605-3.369-1.343-3.369-1.343-.454-1.158-1.11-1.466-1.11-1.466-.908-.62.069-.608.069-.608 1.003.07 1.531 1.032 1.531 1.032.892 1.53 2.341 1.088 2.91.832.092-.647.35-1.088.636-1.338-2.22-.253-4.555-1.113-4.555-4.951 0-1.093.39-1.988 1.029-2.688-.103-.253-.446-1.272.098-2.65 0 0 .84-.27 2.75 1.026A9.564 9.564 0 0112 6.844c.85.004 1.705.115 2.504.337 1.909-1.296 2.747-1.027 2.747-1.027.546 1.379.202 2.398.1 2.651.64.7 1.028 1.595 1.028 2.688 0 3.848-2.339 4.695-4.566 4.943.359.309.678.92.678 1.855 0 1.338-.012 2.419-.012 2.747 0 .268.18.58.688.482A10.019 10.019 0 0022 12.017C22 6.484 17.522 2 12 2z"
        clipRule="evenodd"
      />
    </svg>
  );
}

/**
 * X (Twitter) icon SVG
 */
function XIcon({ className }: { className?: string }): JSX.Element {
  return (
    <svg className={className} fill="currentColor" viewBox="0 0 24 24" aria-hidden="true">
      <path d="M18.244 2.25h3.308l-7.227 8.26 8.502 11.24H16.17l-5.214-6.817L4.99 21.75H1.68l7.73-8.835L1.254 2.25H8.08l4.713 6.231zm-1.161 17.52h1.833L7.084 4.126H5.117z" />
    </svg>
  );
}

/**
 * Sidebar footer with version, social links, and collapse toggle
 */
function SidebarFooter({
  collapsed,
  onToggleCollapse,
}: {
  collapsed: boolean;
  onToggleCollapse: () => void;
}): JSX.Element {
  if (collapsed) {
    // Collapsed: vertical stack of icons
    return (
      <div className="flex flex-col items-center gap-2 border-t border-border/50 py-3">
        <a
          href="https://github.com/ethpandaops/lab"
          target="_blank"
          rel="noopener noreferrer"
          className="rounded-sm p-1.5 text-muted transition-colors hover:bg-primary/10 hover:text-primary"
          aria-label="GitHub repository"
        >
          <GitHubIcon className="size-4" />
        </a>
        <a
          href="https://twitter.com/ethpandaops"
          target="_blank"
          rel="noopener noreferrer"
          className="rounded-sm p-1.5 text-muted transition-colors hover:bg-primary/10 hover:text-primary"
          aria-label="X (Twitter)"
        >
          <XIcon className="size-4" />
        </a>
        <button
          type="button"
          onClick={onToggleCollapse}
          className="rounded-sm p-1.5 text-muted transition-colors hover:bg-primary/10 hover:text-primary"
          aria-label="Expand sidebar"
        >
          <ChevronRightIcon className="size-4" />
        </button>
      </div>
    );
  }

  // Expanded: horizontal layout with version
  return (
    <div className="border-t border-border/50 px-1 py-2">
      <div className="flex items-center justify-between">
        <div className="flex items-center gap-1">
          <a
            href="https://github.com/ethpandaops/lab"
            target="_blank"
            rel="noopener noreferrer"
            className="rounded-sm p-1.5 text-muted transition-colors hover:bg-primary/10 hover:text-primary"
            aria-label="GitHub repository"
          >
            <GitHubIcon className="size-4" />
          </a>
          <a
            href="https://twitter.com/ethpandaops"
            target="_blank"
            rel="noopener noreferrer"
            className="rounded-sm p-1.5 text-muted transition-colors hover:bg-primary/10 hover:text-primary"
            aria-label="X (Twitter)"
          >
            <XIcon className="size-4" />
          </a>
        </div>
        {window.__VERSION__ && <span className="text-[10px] text-muted/60">v{window.__VERSION__}</span>}
        <button
          type="button"
          onClick={onToggleCollapse}
          className="rounded-sm p-1.5 text-muted transition-colors hover:bg-primary/10 hover:text-primary"
          aria-label="Collapse sidebar"
        >
          <ChevronLeftIcon className="size-4" />
        </button>
      </div>
    </div>
  );
}

interface NavItem {
  name: string;
  to: string;
  icon: typeof ChartBarIcon;
}

const ethereumConsensusPages: NavItem[] = [
  { name: 'Live', to: '/ethereum/live', icon: PlayCircleIcon },
  { name: 'Epochs', to: '/ethereum/epochs', icon: ClockIcon },
  { name: 'Slots', to: '/ethereum/slots', icon: Square3Stack3DIcon },
  { name: 'Entities', to: '/ethereum/entities', icon: UserGroupIcon },
  { name: 'Forks', to: '/ethereum/forks', icon: SignalIcon },
];

<<<<<<< HEAD
const ethereumExecutionPages: NavItem[] = [];

const ethereumDataAvailabilityPages: NavItem[] = [
  { name: 'Custody', to: '/ethereum/data-availability/custody' },
  { name: 'Probes', to: '/ethereum/data-availability/probes' },
=======
const ethereumDataAvailabilityPages: NavItem[] = [
  { name: 'Custody', to: '/ethereum/data-availability/custody', icon: CircleStackIcon },
>>>>>>> 6359257f
];

const xatuPages: NavItem[] = [
  { name: 'Contributors', to: '/xatu/contributors', icon: UserGroupIcon },
  { name: 'Geo Checklist', to: '/xatu/geographical-checklist', icon: MapIcon },
  { name: 'Local Blocks', to: '/xatu/locally-built-blocks', icon: CubeIcon },
  { name: 'Fork Readiness', to: '/xatu/fork-readiness', icon: WrenchScrewdriverIcon },
];

/**
 * Helper function to check if a page is enabled for the current network.
 */
function isPageEnabled(
  path: string,
  features: Array<{ path: string; disabled_networks?: string[] }> | undefined,
  networkName: string | undefined
): boolean {
  if (!features || !networkName) return true;
  const feature = features.find(f => f.path === path);
  if (!feature) return true;
  if (feature.disabled_networks?.includes(networkName)) return false;
  return true;
}

/**
 * Navigation link component that handles both collapsed and expanded states
 */
function NavLink({ page, collapsed }: { page: NavItem; collapsed: boolean }): JSX.Element {
  const Icon = page.icon;

  return (
    <Link
      to={page.to}
      preload="viewport"
      preloadDelay={100}
      title={collapsed ? page.name : undefined}
      className={clsx(
        'group flex items-center gap-x-3 rounded-sm text-muted transition-all hover:bg-primary/10 hover:text-primary',
        collapsed ? 'justify-center p-2' : 'px-2 py-1 text-sm/5 font-medium'
      )}
      activeProps={{
        className: 'bg-primary/10 text-primary shadow-xs ring-1 ring-primary/20',
      }}
    >
      <Icon className="size-4 shrink-0" />
      {!collapsed && <span>{page.name}</span>}
    </Link>
  );
}

/**
 * Section header for navigation groups - uses custom logos for Ethereum and Xatu
 */
function SectionHeader({
  title,
  collapsed,
  type,
}: {
  title: string;
  collapsed: boolean;
  type: 'ethereum' | 'xatu';
}): JSX.Element {
  const Logo = type === 'ethereum' ? EthereumLogo : XatuLogo;

  if (collapsed) {
    return (
      <div className="flex justify-center py-2" title={title}>
        <Logo className="size-5 text-muted/70" />
      </div>
    );
  }

  return (
    <div className="mb-1 flex items-center gap-2 text-xs font-semibold tracking-wider text-foreground">
      <Logo className="size-4" />
      <span>{title}</span>
    </div>
  );
}

/**
 * Subsection header (e.g., "Consensus", "Data Availability")
 */
function SubsectionHeader({ title, collapsed }: { title: string; collapsed: boolean }): JSX.Element {
  if (collapsed) {
    return null as unknown as JSX.Element;
  }

  return <div className="mb-1 ml-1 text-[10px] font-semibold tracking-wider text-muted/60 uppercase">{title}</div>;
}

export function Sidebar({ sidebarOpen, setSidebarOpen, collapsed, setCollapsed }: SidebarProps): JSX.Element {
  const { data: config } = useConfig();
  const { currentNetwork } = useNetwork();

  const filteredEthereumConsensusPages = useMemo(
    () => ethereumConsensusPages.filter(page => isPageEnabled(page.to, config?.features, currentNetwork?.name)),
    [config?.features, currentNetwork?.name]
  );

  const filteredEthereumDataAvailabilityPages = useMemo(
    () => ethereumDataAvailabilityPages.filter(page => isPageEnabled(page.to, config?.features, currentNetwork?.name)),
    [config?.features, currentNetwork?.name]
  );

  const filteredXatuPages = useMemo(
    () => xatuPages.filter(page => isPageEnabled(page.to, config?.features, currentNetwork?.name)),
    [config?.features, currentNetwork?.name]
  );

  return (
    <>
      {/* Mobile sidebar */}
      <Dialog open={sidebarOpen} onClose={setSidebarOpen} className="relative z-30 lg:hidden">
        <DialogBackdrop
          transition
          className="fixed inset-0 bg-background/80 backdrop-blur-sm transition-opacity duration-300 ease-linear data-closed:opacity-0"
        />

        <div className="fixed inset-0 flex pt-16">
          <DialogPanel
            transition
            className="relative flex w-full flex-1 transform transition duration-300 ease-in-out data-closed:-translate-x-full"
          >
            <div className="relative flex grow flex-col bg-surface/95 backdrop-blur-xl">
              <div className="flex grow flex-col gap-y-4 overflow-y-auto px-4 pt-4">
                <div className="mb-2">
                  <NetworkSelect showLabel={false} />
                </div>

                <nav className="flex flex-1 flex-col gap-y-6">
                  <div>
                    <SectionHeader title="Ethereum" collapsed={false} type="ethereum" />
                    <div className="mt-2 space-y-3">
                      {filteredEthereumConsensusPages.length > 0 && (
                        <div>
                          <SubsectionHeader title="Consensus" collapsed={false} />
                          <div className="space-y-0.5">
                            {filteredEthereumConsensusPages.map(page => (
                              <NavLink key={page.to} page={page} collapsed={false} />
                            ))}
                          </div>
                        </div>
                      )}
                      {filteredEthereumDataAvailabilityPages.length > 0 && (
                        <div>
                          <SubsectionHeader title="Data Availability" collapsed={false} />
                          <div className="space-y-0.5">
                            {filteredEthereumDataAvailabilityPages.map(page => (
                              <NavLink key={page.to} page={page} collapsed={false} />
                            ))}
                          </div>
                        </div>
                      )}
                    </div>
                  </div>

                  {filteredXatuPages.length > 0 && (
                    <div>
                      <SectionHeader title="Xatu" collapsed={false} type="xatu" />
                      <div className="mt-2 space-y-0.5">
                        {filteredXatuPages.map(page => (
                          <NavLink key={page.to} page={page} collapsed={false} />
                        ))}
                      </div>
                    </div>
                  )}
                </nav>
              </div>

              <div className="shrink-0 border-t border-border/50 px-4 py-3">
                <div className="flex items-center justify-between">
                  <div className="flex items-center gap-2">
                    <a
                      href="https://github.com/ethpandaops/lab"
                      target="_blank"
                      rel="noopener noreferrer"
                      className="rounded-sm p-1.5 text-muted transition-colors hover:bg-primary/10 hover:text-primary"
                      aria-label="GitHub repository"
                    >
                      <GitHubIcon className="size-5" />
                    </a>
                    <a
                      href="https://twitter.com/ethpandaops"
                      target="_blank"
                      rel="noopener noreferrer"
                      className="rounded-sm p-1.5 text-muted transition-colors hover:bg-primary/10 hover:text-primary"
                      aria-label="X (Twitter)"
                    >
                      <XIcon className="size-5" />
                    </a>
                  </div>
                  {window.__VERSION__ && <span className="text-xs text-muted/60">v{window.__VERSION__}</span>}
                </div>
              </div>
            </div>
          </DialogPanel>
        </div>
      </Dialog>

      {/* Static sidebar for desktop */}
      <div
        className={clsx(
          'hidden border-r border-border bg-surface/95 backdrop-blur-xl transition-all duration-200 lg:fixed lg:inset-y-0 lg:z-50 lg:flex lg:flex-col',
          collapsed ? 'lg:w-14' : 'lg:w-56'
        )}
      >
        {/* Header */}
        <div
          className={clsx(
            'flex h-12 shrink-0 items-center border-b border-border/50',
            collapsed ? 'justify-center px-2' : 'justify-between px-3'
          )}
        >
          <Link to="/" className="flex items-center gap-2 transition-opacity hover:opacity-80">
            <img alt="Lab Logo" src="/images/lab.png" className="h-7 w-auto" />
            {!collapsed && (
              <div className="flex flex-col">
                <span className="font-sans text-lg leading-tight font-bold text-foreground">The Lab</span>
                <span className="text-[10px] leading-tight text-muted">lab.ethpandaops.io</span>
              </div>
            )}
          </Link>
          {!collapsed && <ThemeToggle />}
        </div>

        {/* Scrollable content */}
        <div className={clsx('flex grow flex-col gap-y-3 overflow-y-auto', collapsed ? 'px-2 py-3' : 'px-3 py-3')}>
          {/* Network Selector */}
          {collapsed ? (
            currentNetwork && (
              <div className="flex justify-center" title={currentNetwork.display_name}>
                <NetworkIcon networkName={currentNetwork.name} className="size-6" />
              </div>
            )
          ) : (
            <NetworkSelect showLabel={false} />
          )}

          {/* Navigation */}
          <nav className="flex flex-1 flex-col gap-y-4">
            {/* Ethereum Section */}
            <div>
              <SectionHeader title="Ethereum" collapsed={collapsed} type="ethereum" />
              <div className={clsx('space-y-2', !collapsed && 'mt-1.5')}>
                {filteredEthereumConsensusPages.length > 0 && (
                  <div>
                    <SubsectionHeader title="Consensus" collapsed={collapsed} />
                    <div className={clsx(collapsed ? 'space-y-1' : 'space-y-0.5')}>
                      {filteredEthereumConsensusPages.map(page => (
                        <NavLink key={page.to} page={page} collapsed={collapsed} />
                      ))}
                    </div>
                  </div>
                )}
                {filteredEthereumDataAvailabilityPages.length > 0 && (
                  <div>
                    <SubsectionHeader title="Data Availability" collapsed={collapsed} />
                    <div className={clsx(collapsed ? 'space-y-1' : 'space-y-0.5')}>
                      {filteredEthereumDataAvailabilityPages.map(page => (
                        <NavLink key={page.to} page={page} collapsed={collapsed} />
                      ))}
                    </div>
                  </div>
                )}
              </div>
            </div>

            {/* Xatu Section */}
            {filteredXatuPages.length > 0 && (
              <div>
                <SectionHeader title="Xatu" collapsed={collapsed} type="xatu" />
                <div className={clsx(collapsed ? 'mt-1 space-y-1' : 'mt-1.5 space-y-0.5')}>
                  {filteredXatuPages.map(page => (
                    <NavLink key={page.to} page={page} collapsed={collapsed} />
                  ))}
                </div>
              </div>
            )}
          </nav>
        </div>

        {/* Footer */}
        <div className="shrink-0">
          <SidebarFooter collapsed={collapsed} onToggleCollapse={() => setCollapsed(!collapsed)} />
        </div>
      </div>
    </>
  );
}<|MERGE_RESOLUTION|>--- conflicted
+++ resolved
@@ -16,6 +16,7 @@
   WrenchScrewdriverIcon,
   SignalIcon,
   CircleStackIcon,
+  MagnifyingGlassIcon,
 } from '@heroicons/react/24/outline';
 import { NetworkSelect } from '@/components/Ethereum/NetworkSelect';
 import { NetworkIcon } from '@/components/Ethereum/NetworkIcon';
@@ -172,16 +173,9 @@
   { name: 'Forks', to: '/ethereum/forks', icon: SignalIcon },
 ];
 
-<<<<<<< HEAD
-const ethereumExecutionPages: NavItem[] = [];
-
-const ethereumDataAvailabilityPages: NavItem[] = [
-  { name: 'Custody', to: '/ethereum/data-availability/custody' },
-  { name: 'Probes', to: '/ethereum/data-availability/probes' },
-=======
 const ethereumDataAvailabilityPages: NavItem[] = [
   { name: 'Custody', to: '/ethereum/data-availability/custody', icon: CircleStackIcon },
->>>>>>> 6359257f
+  { name: 'Probes', to: '/ethereum/data-availability/probes', icon: MagnifyingGlassIcon },
 ];
 
 const xatuPages: NavItem[] = [
