import type { JSX } from 'react';
import { useMemo } from 'react';
import { Dialog, DialogBackdrop, DialogPanel } from '@headlessui/react';
import { Link } from '@tanstack/react-router';
import clsx from 'clsx';
import {
  ChartBarIcon,
  ChevronLeftIcon,
  ChevronRightIcon,
  CubeIcon,
  PlayCircleIcon,
  Square3Stack3DIcon,
  UserGroupIcon,
  ClockIcon,
  MapIcon,
  WrenchScrewdriverIcon,
  SignalIcon,
  CircleStackIcon,
  MagnifyingGlassIcon,
  ServerStackIcon,
} from '@heroicons/react/24/outline';
import { NetworkSelect } from '@/components/Ethereum/NetworkSelect';
import { NetworkIcon } from '@/components/Ethereum/NetworkIcon';
import { GitHubIcon } from '@/components/Elements/Icons';
import { ThemeToggle } from '@/components/Layout/ThemeToggle';
import { useConfig } from '@/hooks/useConfig';
import { useNetwork } from '@/hooks/useNetwork';
import type { SidebarProps } from './Sidebar.types';

/**
 * Ethereum diamond logo SVG component
 */
function EthereumLogo({ className }: { className?: string }): JSX.Element {
  return (
    <svg viewBox="0 0 115 182" fill="none" xmlns="http://www.w3.org/2000/svg" className={className}>
      {/* Bottom facets */}
      <path fill="currentColor" fillOpacity="0.6" d="M57.5 181v-45.16L1.64 103.17z" />
      <path fill="currentColor" fillOpacity="0.8" d="M57.69 181v-45.16l55.87-32.67z" />
      {/* Middle facets */}
      <path fill="currentColor" fillOpacity="0.4" d="M57.51 124.62V66.98L1 92.28z" />
      <path fill="currentColor" fillOpacity="0.6" d="M57.69 124.62V66.98l56.51 25.3z" />
      {/* Top facets */}
      <path fill="currentColor" fillOpacity="0.8" d="M1 92.28L57.5 1v65.98z" />
      <path fill="currentColor" d="M114.2 92.28L57.69 1v65.98z" />
    </svg>
  );
}

/**
 * Xatu logo - stylized chart/analytics icon
 */
function XatuLogo({ className }: { className?: string }): JSX.Element {
  return <ChartBarIcon className={className} />;
}

/**
 * X (Twitter) icon SVG
 */
function XIcon({ className }: { className?: string }): JSX.Element {
  return (
    <svg className={className} fill="currentColor" viewBox="0 0 24 24" aria-hidden="true">
      <path d="M18.244 2.25h3.308l-7.227 8.26 8.502 11.24H16.17l-5.214-6.817L4.99 21.75H1.68l7.73-8.835L1.254 2.25H8.08l4.713 6.231zm-1.161 17.52h1.833L7.084 4.126H5.117z" />
    </svg>
  );
}

/**
 * Sidebar footer with version, social links, and collapse toggle
 */
function SidebarFooter({
  collapsed,
  onToggleCollapse,
}: {
  collapsed: boolean;
  onToggleCollapse: () => void;
}): JSX.Element {
  if (collapsed) {
    // Collapsed: vertical stack of icons
    return (
      <div className="flex flex-col items-center gap-2 border-t border-border/50 py-3">
        <a
          href="https://github.com/ethpandaops/lab"
          target="_blank"
          rel="noopener noreferrer"
          className="rounded-sm p-1.5 text-muted transition-colors hover:bg-primary/10 hover:text-primary"
          aria-label="GitHub repository"
        >
          <GitHubIcon className="size-4" />
        </a>
        <a
          href="https://twitter.com/ethpandaops"
          target="_blank"
          rel="noopener noreferrer"
          className="rounded-sm p-1.5 text-muted transition-colors hover:bg-primary/10 hover:text-primary"
          aria-label="X (Twitter)"
        >
          <XIcon className="size-4" />
        </a>
        <button
          type="button"
          onClick={onToggleCollapse}
          className="rounded-sm p-1.5 text-muted transition-colors hover:bg-primary/10 hover:text-primary"
          aria-label="Expand sidebar"
        >
          <ChevronRightIcon className="size-4" />
        </button>
      </div>
    );
  }

  // Expanded: horizontal layout with version
  return (
    <div className="border-t border-border/50 px-1 py-2">
      <div className="flex items-center justify-between">
        <div className="flex items-center gap-1">
          <a
            href="https://github.com/ethpandaops/lab"
            target="_blank"
            rel="noopener noreferrer"
            className="rounded-sm p-1.5 text-muted transition-colors hover:bg-primary/10 hover:text-primary"
            aria-label="GitHub repository"
          >
            <GitHubIcon className="size-4" />
          </a>
          <a
            href="https://twitter.com/ethpandaops"
            target="_blank"
            rel="noopener noreferrer"
            className="rounded-sm p-1.5 text-muted transition-colors hover:bg-primary/10 hover:text-primary"
            aria-label="X (Twitter)"
          >
            <XIcon className="size-4" />
          </a>
        </div>
        {window.__VERSION__ && <span className="text-[10px] text-muted/60">{window.__VERSION__.version}</span>}
        <button
          type="button"
          onClick={onToggleCollapse}
          className="rounded-sm p-1.5 text-muted transition-colors hover:bg-primary/10 hover:text-primary"
          aria-label="Collapse sidebar"
        >
          <ChevronLeftIcon className="size-4" />
        </button>
      </div>
    </div>
  );
}

interface NavItem {
  name: string;
  to: string;
  icon: typeof ChartBarIcon;
}

const ethereumConsensusPages: NavItem[] = [
  { name: 'Live', to: '/ethereum/live', icon: PlayCircleIcon },
  { name: 'Epochs', to: '/ethereum/epochs', icon: ClockIcon },
  { name: 'Slots', to: '/ethereum/slots', icon: Square3Stack3DIcon },
  { name: 'Entities', to: '/ethereum/entities', icon: UserGroupIcon },
  { name: 'Forks', to: '/ethereum/forks', icon: SignalIcon },
];

const ethereumDataAvailabilityPages: NavItem[] = [
  { name: 'Custody', to: '/ethereum/data-availability/custody', icon: CircleStackIcon },
  { name: 'Probes', to: '/ethereum/data-availability/probes', icon: MagnifyingGlassIcon },
];

<<<<<<< HEAD
const ethereumExecutionPages: NavItem[] = [
  { name: 'State Growth', to: '/ethereum/execution/state-growth', icon: ServerStackIcon },
];
=======
const ethereumExecutionPages: NavItem[] = [{ name: 'Timings', to: '/ethereum/execution/timings', icon: ClockIcon }];
>>>>>>> d18e9522

const xatuPages: NavItem[] = [
  { name: 'Contributors', to: '/xatu/contributors', icon: UserGroupIcon },
  { name: 'Geo Checklist', to: '/xatu/geographical-checklist', icon: MapIcon },
  { name: 'Local Blocks', to: '/xatu/locally-built-blocks', icon: CubeIcon },
  { name: 'Fork Readiness', to: '/xatu/fork-readiness', icon: WrenchScrewdriverIcon },
];

/**
 * Helper function to check if a page is enabled for the current network.
 */
function isPageEnabled(
  path: string,
  features: Array<{ path: string; disabled_networks?: string[] }> | undefined,
  networkName: string | undefined
): boolean {
  if (!features || !networkName) return true;
  const feature = features.find(f => f.path === path);
  if (!feature) return true;
  if (feature.disabled_networks?.includes(networkName)) return false;
  return true;
}

/**
 * Navigation link component that handles both collapsed and expanded states
 */
function NavLink({ page, collapsed }: { page: NavItem; collapsed: boolean }): JSX.Element {
  const Icon = page.icon;

  return (
    <Link
      to={page.to}
      preload="viewport"
      preloadDelay={100}
      title={collapsed ? page.name : undefined}
      className={clsx(
        'group flex items-center gap-x-3 rounded-sm text-muted transition-all hover:bg-primary/10 hover:text-primary',
        collapsed ? 'justify-center p-2' : 'px-2 py-1 text-sm/5 font-medium'
      )}
      activeProps={{
        className: 'bg-primary/10 text-primary shadow-xs ring-1 ring-primary/20',
      }}
    >
      <Icon className="size-4 shrink-0" />
      {!collapsed && <span>{page.name}</span>}
    </Link>
  );
}

/**
 * Section header for navigation groups - uses custom logos for Ethereum and Xatu
 */
function SectionHeader({
  title,
  collapsed,
  type,
}: {
  title: string;
  collapsed: boolean;
  type: 'ethereum' | 'xatu';
}): JSX.Element {
  const Logo = type === 'ethereum' ? EthereumLogo : XatuLogo;

  if (collapsed) {
    return (
      <div className="flex justify-center py-2" title={title}>
        <Logo className="size-5 text-muted/70" />
      </div>
    );
  }

  return (
    <div className="mb-1 flex items-center gap-2 text-xs font-semibold tracking-wider text-foreground">
      <Logo className="size-4" />
      <span>{title}</span>
    </div>
  );
}

/**
 * Subsection header (e.g., "Consensus", "Data Availability")
 */
function SubsectionHeader({ title, collapsed }: { title: string; collapsed: boolean }): JSX.Element {
  if (collapsed) {
    return null as unknown as JSX.Element;
  }

  return <div className="mb-1 ml-1 text-[10px] font-semibold tracking-wider text-muted/60 uppercase">{title}</div>;
}

export function Sidebar({ sidebarOpen, setSidebarOpen, collapsed, setCollapsed }: SidebarProps): JSX.Element {
  const { data: config } = useConfig();
  const { currentNetwork } = useNetwork();

  const filteredEthereumConsensusPages = useMemo(
    () => ethereumConsensusPages.filter(page => isPageEnabled(page.to, config?.features, currentNetwork?.name)),
    [config?.features, currentNetwork?.name]
  );

  const filteredEthereumDataAvailabilityPages = useMemo(
    () => ethereumDataAvailabilityPages.filter(page => isPageEnabled(page.to, config?.features, currentNetwork?.name)),
    [config?.features, currentNetwork?.name]
  );

  const filteredEthereumExecutionPages = useMemo(
    () => ethereumExecutionPages.filter(page => isPageEnabled(page.to, config?.features, currentNetwork?.name)),
    [config?.features, currentNetwork?.name]
  );

  const filteredXatuPages = useMemo(
    () => xatuPages.filter(page => isPageEnabled(page.to, config?.features, currentNetwork?.name)),
    [config?.features, currentNetwork?.name]
  );

  return (
    <>
      {/* Mobile sidebar */}
      <Dialog open={sidebarOpen} onClose={setSidebarOpen} className="relative z-30 lg:hidden">
        <DialogBackdrop
          transition
          className="fixed inset-0 bg-background/80 backdrop-blur-sm transition-opacity duration-300 ease-linear data-closed:opacity-0"
        />

        <div className="fixed inset-0 flex pt-16">
          <DialogPanel
            transition
            className="relative flex w-full flex-1 transform transition duration-300 ease-in-out data-closed:-translate-x-full"
          >
            <div className="relative flex grow flex-col bg-surface/95 backdrop-blur-xl">
              <div className="flex grow flex-col gap-y-4 overflow-y-auto px-4 pt-4">
                <div className="mb-2">
                  <NetworkSelect showLabel={false} />
                </div>

                <nav className="flex flex-1 flex-col gap-y-6">
                  <div>
                    <SectionHeader title="Ethereum" collapsed={false} type="ethereum" />
                    <div className="mt-2 space-y-3">
                      {filteredEthereumConsensusPages.length > 0 && (
                        <div>
                          <SubsectionHeader title="Consensus" collapsed={false} />
                          <div className="space-y-0.5">
                            {filteredEthereumConsensusPages.map(page => (
                              <NavLink key={page.to} page={page} collapsed={false} />
                            ))}
                          </div>
                        </div>
                      )}
                      {filteredEthereumDataAvailabilityPages.length > 0 && (
                        <div>
                          <SubsectionHeader title="Data Availability" collapsed={false} />
                          <div className="space-y-0.5">
                            {filteredEthereumDataAvailabilityPages.map(page => (
                              <NavLink key={page.to} page={page} collapsed={false} />
                            ))}
                          </div>
                        </div>
                      )}
                      {filteredEthereumExecutionPages.length > 0 && (
                        <div>
                          <SubsectionHeader title="Execution" collapsed={false} />
                          <div className="space-y-0.5">
                            {filteredEthereumExecutionPages.map(page => (
                              <NavLink key={page.to} page={page} collapsed={false} />
                            ))}
                          </div>
                        </div>
                      )}
                    </div>
                  </div>

                  {filteredXatuPages.length > 0 && (
                    <div>
                      <SectionHeader title="Xatu" collapsed={false} type="xatu" />
                      <div className="mt-2 space-y-0.5">
                        {filteredXatuPages.map(page => (
                          <NavLink key={page.to} page={page} collapsed={false} />
                        ))}
                      </div>
                    </div>
                  )}
                </nav>
              </div>

              <div className="shrink-0 border-t border-border/50 px-4 py-3">
                <div className="flex items-center justify-between">
                  <div className="flex items-center gap-2">
                    <a
                      href="https://github.com/ethpandaops/lab"
                      target="_blank"
                      rel="noopener noreferrer"
                      className="rounded-sm p-1.5 text-muted transition-colors hover:bg-primary/10 hover:text-primary"
                      aria-label="GitHub repository"
                    >
                      <GitHubIcon className="size-5" />
                    </a>
                    <a
                      href="https://twitter.com/ethpandaops"
                      target="_blank"
                      rel="noopener noreferrer"
                      className="rounded-sm p-1.5 text-muted transition-colors hover:bg-primary/10 hover:text-primary"
                      aria-label="X (Twitter)"
                    >
                      <XIcon className="size-5" />
                    </a>
                  </div>
                  {window.__VERSION__ && <span className="text-xs text-muted/60">{window.__VERSION__.version}</span>}
                </div>
              </div>
            </div>
          </DialogPanel>
        </div>
      </Dialog>

      {/* Static sidebar for desktop */}
      <div
        className={clsx(
          'hidden border-r border-border bg-surface/95 backdrop-blur-xl transition-all duration-200 lg:fixed lg:inset-y-0 lg:z-50 lg:flex lg:flex-col',
          collapsed ? 'lg:w-14' : 'lg:w-56'
        )}
      >
        {/* Header */}
        <div
          className={clsx(
            'flex h-12 shrink-0 items-center border-b border-border/50',
            collapsed ? 'justify-center px-2' : 'justify-between px-3'
          )}
        >
          <Link to="/" className="flex items-center gap-2 transition-opacity hover:opacity-80">
            <img alt="Lab Logo" src="/images/lab.png" className="h-7 w-auto" />
            {!collapsed && (
              <div className="flex flex-col">
                <span className="font-sans text-lg leading-tight font-bold text-foreground">The Lab</span>
                <span className="text-[10px] leading-tight text-muted">lab.ethpandaops.io</span>
              </div>
            )}
          </Link>
          {!collapsed && <ThemeToggle />}
        </div>

        {/* Scrollable content */}
        <div className={clsx('flex grow flex-col gap-y-3 overflow-y-auto', collapsed ? 'px-2 py-3' : 'px-3 py-3')}>
          {/* Network Selector */}
          {collapsed ? (
            currentNetwork && (
              <div className="flex justify-center" title={currentNetwork.display_name}>
                <NetworkIcon networkName={currentNetwork.name} className="size-6" />
              </div>
            )
          ) : (
            <NetworkSelect showLabel={false} />
          )}

          {/* Navigation */}
          <nav className="flex flex-1 flex-col gap-y-4">
            {/* Ethereum Section */}
            <div>
              <SectionHeader title="Ethereum" collapsed={collapsed} type="ethereum" />
              <div className={clsx('space-y-2', !collapsed && 'mt-1.5')}>
                {filteredEthereumConsensusPages.length > 0 && (
                  <div>
                    <SubsectionHeader title="Consensus" collapsed={collapsed} />
                    <div className={clsx(collapsed ? 'space-y-1' : 'space-y-0.5')}>
                      {filteredEthereumConsensusPages.map(page => (
                        <NavLink key={page.to} page={page} collapsed={collapsed} />
                      ))}
                    </div>
                  </div>
                )}
                {filteredEthereumDataAvailabilityPages.length > 0 && (
                  <div>
                    <SubsectionHeader title="Data Availability" collapsed={collapsed} />
                    <div className={clsx(collapsed ? 'space-y-1' : 'space-y-0.5')}>
                      {filteredEthereumDataAvailabilityPages.map(page => (
                        <NavLink key={page.to} page={page} collapsed={collapsed} />
                      ))}
                    </div>
                  </div>
                )}
                {filteredEthereumExecutionPages.length > 0 && (
                  <div>
                    <SubsectionHeader title="Execution" collapsed={collapsed} />
                    <div className={clsx(collapsed ? 'space-y-1' : 'space-y-0.5')}>
                      {filteredEthereumExecutionPages.map(page => (
                        <NavLink key={page.to} page={page} collapsed={collapsed} />
                      ))}
                    </div>
                  </div>
                )}
              </div>
            </div>

            {/* Xatu Section */}
            {filteredXatuPages.length > 0 && (
              <div>
                <SectionHeader title="Xatu" collapsed={collapsed} type="xatu" />
                <div className={clsx(collapsed ? 'mt-1 space-y-1' : 'mt-1.5 space-y-0.5')}>
                  {filteredXatuPages.map(page => (
                    <NavLink key={page.to} page={page} collapsed={collapsed} />
                  ))}
                </div>
              </div>
            )}
          </nav>
        </div>

        {/* Footer */}
        <div className="shrink-0">
          <SidebarFooter collapsed={collapsed} onToggleCollapse={() => setCollapsed(!collapsed)} />
        </div>
      </div>
    </>
  );
}<|MERGE_RESOLUTION|>--- conflicted
+++ resolved
@@ -165,13 +165,10 @@
   { name: 'Probes', to: '/ethereum/data-availability/probes', icon: MagnifyingGlassIcon },
 ];
 
-<<<<<<< HEAD
 const ethereumExecutionPages: NavItem[] = [
+  { name: 'Timings', to: '/ethereum/execution/timings', icon: ClockIcon },
   { name: 'State Growth', to: '/ethereum/execution/state-growth', icon: ServerStackIcon },
 ];
-=======
-const ethereumExecutionPages: NavItem[] = [{ name: 'Timings', to: '/ethereum/execution/timings', icon: ClockIcon }];
->>>>>>> d18e9522
 
 const xatuPages: NavItem[] = [
   { name: 'Contributors', to: '/xatu/contributors', icon: UserGroupIcon },
