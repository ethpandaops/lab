import type { JSX } from 'react';
import { useMemo } from 'react';
import { Dialog, DialogBackdrop, DialogPanel } from '@headlessui/react';
import { Link } from '@tanstack/react-router';
import clsx from 'clsx';
import {
  ChartBarIcon,
  ChevronLeftIcon,
  ChevronRightIcon,
  CubeIcon,
  PlayCircleIcon,
  Square3Stack3DIcon,
  UserGroupIcon,
  ClockIcon,
  MapIcon,
  WrenchScrewdriverIcon,
  SignalIcon,
  CircleStackIcon,
  MagnifyingGlassIcon,
  ServerStackIcon,
} from '@heroicons/react/24/outline';
import { NetworkSelect } from '@/components/Ethereum/NetworkSelect';
import { NetworkIcon } from '@/components/Ethereum/NetworkIcon';
import { GitHubIcon } from '@/components/Elements/Icons';
import { ThemeToggle } from '@/components/Layout/ThemeToggle';
import { useConfig } from '@/hooks/useConfig';
import { useNetwork } from '@/hooks/useNetwork';
import type { SidebarProps } from './Sidebar.types';

/**
 * Ethereum diamond logo SVG component
 */
function EthereumLogo({ className }: { className?: string }): JSX.Element {
  return (
    <svg viewBox="0 0 115 182" fill="none" xmlns="http://www.w3.org/2000/svg" className={className}>
      {/* Bottom facets */}
      <path fill="currentColor" fillOpacity="0.6" d="M57.5 181v-45.16L1.64 103.17z" />
      <path fill="currentColor" fillOpacity="0.8" d="M57.69 181v-45.16l55.87-32.67z" />
      {/* Middle facets */}
      <path fill="currentColor" fillOpacity="0.4" d="M57.51 124.62V66.98L1 92.28z" />
      <path fill="currentColor" fillOpacity="0.6" d="M57.69 124.62V66.98l56.51 25.3z" />
      {/* Top facets */}
      <path fill="currentColor" fillOpacity="0.8" d="M1 92.28L57.5 1v65.98z" />
      <path fill="currentColor" d="M114.2 92.28L57.69 1v65.98z" />
    </svg>
  );
}

/**
 * Xatu logo - stylized chart/analytics icon
 */
function XatuLogo({ className }: { className?: string }): JSX.Element {
  return <ChartBarIcon className={className} />;
}

/**
 * X (Twitter) icon SVG
 */
function XIcon({ className }: { className?: string }): JSX.Element {
  return (
    <svg className={className} fill="currentColor" viewBox="0 0 24 24" aria-hidden="true">
      <path d="M18.244 2.25h3.308l-7.227 8.26 8.502 11.24H16.17l-5.214-6.817L4.99 21.75H1.68l7.73-8.835L1.254 2.25H8.08l4.713 6.231zm-1.161 17.52h1.833L7.084 4.126H5.117z" />
    </svg>
  );
}

/**
 * Sidebar footer with version, social links, and collapse toggle
 */
function SidebarFooter({
  collapsed,
  onToggleCollapse,
}: {
  collapsed: boolean;
  onToggleCollapse: () => void;
}): JSX.Element {
  if (collapsed) {
    // Collapsed: vertical stack of icons
    return (
      <div className="flex flex-col items-center gap-2 border-t border-border/50 py-3">
        <a
          href="https://github.com/ethpandaops/lab"
          target="_blank"
          rel="noopener noreferrer"
          className="rounded-sm p-1.5 text-muted transition-colors hover:bg-primary/10 hover:text-primary"
          aria-label="GitHub repository"
        >
          <GitHubIcon className="size-4" />
        </a>
        <a
          href="https://twitter.com/ethpandaops"
          target="_blank"
          rel="noopener noreferrer"
          className="rounded-sm p-1.5 text-muted transition-colors hover:bg-primary/10 hover:text-primary"
          aria-label="X (Twitter)"
        >
          <XIcon className="size-4" />
        </a>
        <button
          type="button"
          onClick={onToggleCollapse}
          className="rounded-sm p-1.5 text-muted transition-colors hover:bg-primary/10 hover:text-primary"
          aria-label="Expand sidebar"
        >
          <ChevronRightIcon className="size-4" />
        </button>
      </div>
    );
  }

  // Expanded: horizontal layout with version
  return (
    <div className="border-t border-border/50 px-1 py-2">
      <div className="flex items-center justify-between">
        <div className="flex items-center gap-1">
          <a
            href="https://github.com/ethpandaops/lab"
            target="_blank"
            rel="noopener noreferrer"
            className="rounded-sm p-1.5 text-muted transition-colors hover:bg-primary/10 hover:text-primary"
            aria-label="GitHub repository"
          >
            <GitHubIcon className="size-4" />
          </a>
          <a
            href="https://twitter.com/ethpandaops"
            target="_blank"
            rel="noopener noreferrer"
            className="rounded-sm p-1.5 text-muted transition-colors hover:bg-primary/10 hover:text-primary"
            aria-label="X (Twitter)"
          >
            <XIcon className="size-4" />
          </a>
        </div>
        {window.__VERSION__ && <span className="text-[10px] text-muted/60">{window.__VERSION__.version}</span>}
        <button
          type="button"
          onClick={onToggleCollapse}
          className="rounded-sm p-1.5 text-muted transition-colors hover:bg-primary/10 hover:text-primary"
          aria-label="Collapse sidebar"
        >
          <ChevronLeftIcon className="size-4" />
        </button>
      </div>
    </div>
  );
}

interface NavItem {
  name: string;
  to: string;
  icon: typeof ChartBarIcon;
}

const ethereumConsensusPages: NavItem[] = [
  { name: 'Live', to: '/ethereum/live', icon: PlayCircleIcon },
  { name: 'Epochs', to: '/ethereum/epochs', icon: ClockIcon },
  { name: 'Slots', to: '/ethereum/slots', icon: Square3Stack3DIcon },
  { name: 'Entities', to: '/ethereum/entities', icon: UserGroupIcon },
  { name: 'Forks', to: '/ethereum/forks', icon: SignalIcon },
];

const ethereumDataAvailabilityPages: NavItem[] = [
  { name: 'Custody', to: '/ethereum/data-availability/custody', icon: CircleStackIcon },
  { name: 'Probes', to: '/ethereum/data-availability/probes', icon: MagnifyingGlassIcon },
];

const ethereumExecutionPages: NavItem[] = [
  { name: 'Timings', to: '/ethereum/execution/timings', icon: ClockIcon },
<<<<<<< HEAD
  { name: 'State Growth', to: '/ethereum/execution/state-growth', icon: ServerStackIcon },
  { name: 'State Expiry', to: '/ethereum/execution/state-expiry', icon: ClockIcon },
=======
  { name: 'Payloads', to: '/ethereum/execution/payloads', icon: CubeIcon },
>>>>>>> 5fa4d2ce
];

const xatuPages: NavItem[] = [
  { name: 'Contributors', to: '/xatu/contributors', icon: UserGroupIcon },
  { name: 'Geo Checklist', to: '/xatu/geographical-checklist', icon: MapIcon },
  { name: 'Local Blocks', to: '/xatu/locally-built-blocks', icon: CubeIcon },
  { name: 'Fork Readiness', to: '/xatu/fork-readiness', icon: WrenchScrewdriverIcon },
];

/**
 * Helper function to check if a page is enabled for the current network.
 */
function isPageEnabled(
  path: string,
  features: Array<{ path: string; disabled_networks?: string[] }> | undefined,
  networkName: string | undefined
): boolean {
  if (!features || !networkName) return true;
  const feature = features.find(f => f.path === path);
  if (!feature) return true;
  if (feature.disabled_networks?.includes(networkName)) return false;
  return true;
}

/**
 * Navigation link component that handles both collapsed and expanded states
 */
function NavLink({ page, collapsed }: { page: NavItem; collapsed: boolean }): JSX.Element {
  const Icon = page.icon;

  return (
    <Link
      to={page.to}
      preload="viewport"
      preloadDelay={100}
      title={collapsed ? page.name : undefined}
      className={clsx(
        'group flex items-center gap-x-3 rounded-sm text-muted transition-all hover:bg-primary/10 hover:text-primary',
        collapsed ? 'justify-center p-2' : 'px-2 py-1 text-sm/5 font-medium'
      )}
      activeProps={{
        className: 'bg-primary/10 text-primary shadow-xs ring-1 ring-primary/20',
      }}
    >
      <Icon className="size-4 shrink-0" />
      {!collapsed && <span>{page.name}</span>}
    </Link>
  );
}

/**
 * Section header for navigation groups - uses custom logos for Ethereum and Xatu
 */
function SectionHeader({
  title,
  collapsed,
  type,
}: {
  title: string;
  collapsed: boolean;
  type: 'ethereum' | 'xatu';
}): JSX.Element {
  const Logo = type === 'ethereum' ? EthereumLogo : XatuLogo;

  if (collapsed) {
    return (
      <div className="flex justify-center py-2" title={title}>
        <Logo className="size-5 text-muted/70" />
      </div>
    );
  }

  return (
    <div className="mb-1 flex items-center gap-2 text-xs font-semibold tracking-wider text-foreground">
      <Logo className="size-4" />
      <span>{title}</span>
    </div>
  );
}

/**
 * Subsection header (e.g., "Consensus", "Data Availability")
 */
function SubsectionHeader({ title, collapsed }: { title: string; collapsed: boolean }): JSX.Element {
  if (collapsed) {
    return null as unknown as JSX.Element;
  }

  return <div className="mb-1 ml-1 text-[10px] font-semibold tracking-wider text-muted/60 uppercase">{title}</div>;
}

export function Sidebar({ sidebarOpen, setSidebarOpen, collapsed, setCollapsed }: SidebarProps): JSX.Element {
  const { data: config } = useConfig();
  const { currentNetwork } = useNetwork();

  const filteredEthereumConsensusPages = useMemo(
    () => ethereumConsensusPages.filter(page => isPageEnabled(page.to, config?.features, currentNetwork?.name)),
    [config?.features, currentNetwork?.name]
  );

  const filteredEthereumDataAvailabilityPages = useMemo(
    () => ethereumDataAvailabilityPages.filter(page => isPageEnabled(page.to, config?.features, currentNetwork?.name)),
    [config?.features, currentNetwork?.name]
  );

  const filteredEthereumExecutionPages = useMemo(
    () => ethereumExecutionPages.filter(page => isPageEnabled(page.to, config?.features, currentNetwork?.name)),
    [config?.features, currentNetwork?.name]
  );

  const filteredXatuPages = useMemo(
    () => xatuPages.filter(page => isPageEnabled(page.to, config?.features, currentNetwork?.name)),
    [config?.features, currentNetwork?.name]
  );

  return (
    <>
      {/* Mobile sidebar */}
      <Dialog open={sidebarOpen} onClose={setSidebarOpen} className="relative z-30 lg:hidden">
        <DialogBackdrop
          transition
          className="fixed inset-0 bg-background/80 backdrop-blur-sm transition-opacity duration-300 ease-linear data-closed:opacity-0"
        />

        <div className="fixed inset-0 flex pt-16">
          <DialogPanel
            transition
            className="relative flex w-full flex-1 transform transition duration-300 ease-in-out data-closed:-translate-x-full"
          >
            <div className="relative flex grow flex-col bg-surface/95 backdrop-blur-xl">
              <div className="flex grow flex-col gap-y-4 overflow-y-auto px-4 pt-4">
                <div className="mb-2">
                  <NetworkSelect showLabel={false} />
                </div>

                <nav className="flex flex-1 flex-col gap-y-6">
                  <div>
                    <SectionHeader title="Ethereum" collapsed={false} type="ethereum" />
                    <div className="mt-2 space-y-3">
                      {filteredEthereumConsensusPages.length > 0 && (
                        <div>
                          <SubsectionHeader title="Consensus" collapsed={false} />
                          <div className="space-y-0.5">
                            {filteredEthereumConsensusPages.map(page => (
                              <NavLink key={page.to} page={page} collapsed={false} />
                            ))}
                          </div>
                        </div>
                      )}
                      {filteredEthereumDataAvailabilityPages.length > 0 && (
                        <div>
                          <SubsectionHeader title="Data Availability" collapsed={false} />
                          <div className="space-y-0.5">
                            {filteredEthereumDataAvailabilityPages.map(page => (
                              <NavLink key={page.to} page={page} collapsed={false} />
                            ))}
                          </div>
                        </div>
                      )}
                      {filteredEthereumExecutionPages.length > 0 && (
                        <div>
                          <SubsectionHeader title="Execution" collapsed={false} />
                          <div className="space-y-0.5">
                            {filteredEthereumExecutionPages.map(page => (
                              <NavLink key={page.to} page={page} collapsed={false} />
                            ))}
                          </div>
                        </div>
                      )}
                    </div>
                  </div>

                  {filteredXatuPages.length > 0 && (
                    <div>
                      <SectionHeader title="Xatu" collapsed={false} type="xatu" />
                      <div className="mt-2 space-y-0.5">
                        {filteredXatuPages.map(page => (
                          <NavLink key={page.to} page={page} collapsed={false} />
                        ))}
                      </div>
                    </div>
                  )}
                </nav>
              </div>

              <div className="shrink-0 border-t border-border/50 px-4 py-3">
                <div className="flex items-center justify-between">
                  <div className="flex items-center gap-2">
                    <a
                      href="https://github.com/ethpandaops/lab"
                      target="_blank"
                      rel="noopener noreferrer"
                      className="rounded-sm p-1.5 text-muted transition-colors hover:bg-primary/10 hover:text-primary"
                      aria-label="GitHub repository"
                    >
                      <GitHubIcon className="size-5" />
                    </a>
                    <a
                      href="https://twitter.com/ethpandaops"
                      target="_blank"
                      rel="noopener noreferrer"
                      className="rounded-sm p-1.5 text-muted transition-colors hover:bg-primary/10 hover:text-primary"
                      aria-label="X (Twitter)"
                    >
                      <XIcon className="size-5" />
                    </a>
                  </div>
                  {window.__VERSION__ && <span className="text-xs text-muted/60">{window.__VERSION__.version}</span>}
                </div>
              </div>
            </div>
          </DialogPanel>
        </div>
      </Dialog>

      {/* Static sidebar for desktop */}
      <div
        className={clsx(
          'hidden border-r border-border bg-surface/95 backdrop-blur-xl transition-all duration-200 lg:fixed lg:inset-y-0 lg:z-50 lg:flex lg:flex-col',
          collapsed ? 'lg:w-14' : 'lg:w-56'
        )}
      >
        {/* Header */}
        <div
          className={clsx(
            'flex h-12 shrink-0 items-center border-b border-border/50',
            collapsed ? 'justify-center px-2' : 'justify-between px-3'
          )}
        >
          <Link to="/" className="flex items-center gap-2 transition-opacity hover:opacity-80">
            <img alt="Lab Logo" src="/images/lab.png" className="h-7 w-auto" />
            {!collapsed && (
              <div className="flex flex-col">
                <span className="font-sans text-lg leading-tight font-bold text-foreground">The Lab</span>
                <span className="text-[10px] leading-tight text-muted">lab.ethpandaops.io</span>
              </div>
            )}
          </Link>
          {!collapsed && <ThemeToggle />}
        </div>

        {/* Scrollable content */}
        <div className={clsx('flex grow flex-col gap-y-3 overflow-y-auto', collapsed ? 'px-2 py-3' : 'px-3 py-3')}>
          {/* Network Selector */}
          {collapsed ? (
            currentNetwork && (
              <div className="flex justify-center" title={currentNetwork.display_name}>
                <NetworkIcon networkName={currentNetwork.name} className="size-6" />
              </div>
            )
          ) : (
            <NetworkSelect showLabel={false} />
          )}

          {/* Navigation */}
          <nav className="flex flex-1 flex-col gap-y-4">
            {/* Ethereum Section */}
            <div>
              <SectionHeader title="Ethereum" collapsed={collapsed} type="ethereum" />
              <div className={clsx('space-y-2', !collapsed && 'mt-1.5')}>
                {filteredEthereumConsensusPages.length > 0 && (
                  <div>
                    <SubsectionHeader title="Consensus" collapsed={collapsed} />
                    <div className={clsx(collapsed ? 'space-y-1' : 'space-y-0.5')}>
                      {filteredEthereumConsensusPages.map(page => (
                        <NavLink key={page.to} page={page} collapsed={collapsed} />
                      ))}
                    </div>
                  </div>
                )}
                {filteredEthereumDataAvailabilityPages.length > 0 && (
                  <div>
                    <SubsectionHeader title="Data Availability" collapsed={collapsed} />
                    <div className={clsx(collapsed ? 'space-y-1' : 'space-y-0.5')}>
                      {filteredEthereumDataAvailabilityPages.map(page => (
                        <NavLink key={page.to} page={page} collapsed={collapsed} />
                      ))}
                    </div>
                  </div>
                )}
                {filteredEthereumExecutionPages.length > 0 && (
                  <div>
                    <SubsectionHeader title="Execution" collapsed={collapsed} />
                    <div className={clsx(collapsed ? 'space-y-1' : 'space-y-0.5')}>
                      {filteredEthereumExecutionPages.map(page => (
                        <NavLink key={page.to} page={page} collapsed={collapsed} />
                      ))}
                    </div>
                  </div>
                )}
              </div>
            </div>

            {/* Xatu Section */}
            {filteredXatuPages.length > 0 && (
              <div>
                <SectionHeader title="Xatu" collapsed={collapsed} type="xatu" />
                <div className={clsx(collapsed ? 'mt-1 space-y-1' : 'mt-1.5 space-y-0.5')}>
                  {filteredXatuPages.map(page => (
                    <NavLink key={page.to} page={page} collapsed={collapsed} />
                  ))}
                </div>
              </div>
            )}
          </nav>
        </div>

        {/* Footer */}
        <div className="shrink-0">
          <SidebarFooter collapsed={collapsed} onToggleCollapse={() => setCollapsed(!collapsed)} />
        </div>
      </div>
    </>
  );
}<|MERGE_RESOLUTION|>--- conflicted
+++ resolved
@@ -167,12 +167,10 @@
 
 const ethereumExecutionPages: NavItem[] = [
   { name: 'Timings', to: '/ethereum/execution/timings', icon: ClockIcon },
-<<<<<<< HEAD
-  { name: 'State Growth', to: '/ethereum/execution/state-growth', icon: ServerStackIcon },
-  { name: 'State Expiry', to: '/ethereum/execution/state-expiry', icon: ClockIcon },
-=======
   { name: 'Payloads', to: '/ethereum/execution/payloads', icon: CubeIcon },
->>>>>>> 5fa4d2ce
+  // Manually disabled for now
+  // { name: 'State Growth', to: '/ethereum/execution/state-growth', icon: ServerStackIcon },
+  // { name: 'State Expiry', to: '/ethereum/execution/state-expiry', icon: ClockIcon },
 ];
 
 const xatuPages: NavItem[] = [
