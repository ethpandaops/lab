--- conflicted
+++ resolved
@@ -1,11 +1,6 @@
 import type { JSX } from 'react';
-<<<<<<< HEAD
 import { useMemo } from 'react';
-import { Dialog, DialogBackdrop, DialogPanel, TransitionChild } from '@headlessui/react';
-import { XMarkIcon } from '@heroicons/react/24/outline';
-=======
 import { Dialog, DialogBackdrop, DialogPanel } from '@headlessui/react';
->>>>>>> 27fe5468
 import { Link } from '@tanstack/react-router';
 import { NetworkSelect } from '@/components/Ethereum/NetworkSelect';
 import { ThemeToggle } from '@/components/Layout/ThemeToggle';
@@ -122,14 +117,13 @@
 
                   {/* Ethereum Section */}
                   <ListSection title="Ethereum">
-<<<<<<< HEAD
                     {filteredEthereumConsensusPages.length > 0 && (
                       <ListSection title="Consensus" nested>
                         {filteredEthereumConsensusPages.map(page => (
                           <ListItem key={page.to}>
                             <Link
                               to={page.to}
-                              className="group flex gap-x-3 rounded-lg px-2.5 py-1.5 text-sm/6 font-semibold text-muted transition-all hover:bg-primary/10 hover:text-primary"
+                              className="group flex gap-x-3 rounded-lg px-2.5 py-2 text-base font-semibold text-muted transition-all hover:bg-primary/10 hover:text-primary lg:py-1.5 lg:text-sm/6"
                               activeProps={{
                                 className: 'bg-primary/10 text-primary shadow-sm ring-1 ring-primary/20',
                               }}
@@ -140,23 +134,6 @@
                         ))}
                       </ListSection>
                     )}
-=======
-                    <ListSection title="Consensus" nested>
-                      {ethereumConsensusPages.map(page => (
-                        <ListItem key={page.to}>
-                          <Link
-                            to={page.to}
-                            className="group flex gap-x-3 rounded-lg px-2.5 py-2 text-base font-semibold text-muted transition-all hover:bg-primary/10 hover:text-primary lg:py-1.5 lg:text-sm/6"
-                            activeProps={{
-                              className: 'bg-primary/10 text-primary shadow-sm ring-1 ring-primary/20',
-                            }}
-                          >
-                            {page.name}
-                          </Link>
-                        </ListItem>
-                      ))}
-                    </ListSection>
->>>>>>> 27fe5468
 
                     {filteredEthereumExecutionPages.length > 0 && (
                       <ListSection title="Execution" nested>
@@ -164,7 +141,7 @@
                           <ListItem key={page.to}>
                             <Link
                               to={page.to}
-                              className="group flex gap-x-3 rounded-lg px-2.5 py-1.5 text-sm/6 font-semibold text-muted transition-all hover:bg-primary/10 hover:text-primary"
+                              className="group flex gap-x-3 rounded-lg px-2.5 py-2 text-base font-semibold text-muted transition-all hover:bg-primary/10 hover:text-primary lg:py-1.5 lg:text-sm/6"
                               activeProps={{
                                 className: 'bg-primary/10 text-primary shadow-sm ring-1 ring-primary/20',
                               }}
@@ -212,28 +189,7 @@
                         </ListItem>
                       ))}
                     </ListSection>
-<<<<<<< HEAD
                   )}
-=======
-                  </ListSection>
-
-                  {/* Xatu Section */}
-                  <ListSection title="Xatu">
-                    {xatuPages.map(page => (
-                      <ListItem key={page.to}>
-                        <Link
-                          to={page.to}
-                          className="group flex gap-x-3 rounded-lg px-2.5 py-2 text-base font-semibold text-muted transition-all hover:bg-primary/10 hover:text-primary lg:py-1.5 lg:text-sm/6"
-                          activeProps={{
-                            className: 'bg-primary/10 text-primary shadow-sm ring-1 ring-primary/20',
-                          }}
-                        >
-                          {page.name}
-                        </Link>
-                      </ListItem>
-                    ))}
-                  </ListSection>
->>>>>>> 27fe5468
                 </ListContainer>
               </nav>
             </div>
