--- conflicted
+++ resolved
@@ -289,14 +289,8 @@
         echarts={echarts}
         option={option}
         style={{ height, width: '100%', minHeight: height }}
-<<<<<<< HEAD
-        notMerge={notMerge}
-        lazyUpdate={lazyUpdate}
-        replaceMerge={['series', 'xAxis', 'yAxis']}
-=======
         notMerge={true}
         lazyUpdate={false}
->>>>>>> edd99373
       />
     </div>
   );
