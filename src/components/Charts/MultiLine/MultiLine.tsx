--- conflicted
+++ resolved
@@ -1,5 +1,5 @@
 import type React from 'react';
-import { useState, useEffect, useRef, useMemo } from 'react';
+import { useState, useEffect, useRef, useMemo, useCallback } from 'react';
 import ReactEChartsCore from 'echarts-for-react/lib/core';
 import * as echarts from 'echarts/core';
 import { LineChart as EChartsLine } from 'echarts/charts';
@@ -85,6 +85,33 @@
   const themeColors = useThemeColors();
   const { CHART_CATEGORICAL_COLORS } = getDataVizColors();
 
+  // Helper functions for relative slot display
+  const toRelativeSlot = useCallback(
+    (absoluteSlot: number): number => {
+      if (!relativeSlots) return absoluteSlot;
+      return absoluteSlot - relativeSlots.epoch * 32 + 1;
+    },
+    [relativeSlots]
+  );
+
+  const formatSlotLabel = useCallback(
+    (absoluteSlot: number): string => {
+      if (!relativeSlots) return formatSmartDecimal(absoluteSlot, 0);
+      const relativeSlot = toRelativeSlot(absoluteSlot);
+      return `${relativeSlot}`;
+    },
+    [relativeSlots, toRelativeSlot]
+  );
+
+  const formatSlotTooltip = useCallback(
+    (absoluteSlot: number): string => {
+      if (!relativeSlots) return formatSmartDecimal(absoluteSlot, 0);
+      const relativeSlot = toRelativeSlot(absoluteSlot);
+      return `Slot: ${formatSmartDecimal(absoluteSlot, 0)} (${relativeSlot}/32)`;
+    },
+    [relativeSlots, toRelativeSlot]
+  );
+
   // Convert OKLCH colors (from Tailwind v4) to hex format for ECharts compatibility
   const convertedColorPalette = colorPalette?.map(color => resolveCssColorToHex(color));
 
@@ -95,7 +122,6 @@
   const [showAggregate, setShowAggregate] = useState(false);
 
   // Manage visible series when interactive legend is enabled
-  // Include all series in the set, respecting initial visible property
   const [visibleSeries, setVisibleSeries] = useState<Set<string>>(
     new Set(series.filter(s => s.visible !== false).map(s => s.name))
   );
@@ -107,17 +133,13 @@
   const seenSeriesNamesRef = useRef<Set<string>>(new Set());
 
   // Update visible series when series prop changes
-  // Preserve user selections and only auto-show genuinely new series (respecting initial visible property)
+  // Preserve user selections and only auto-show genuinely new series
   useEffect(() => {
-    // Track ALL series names (including those with visible: false)
-    const allSeriesNames = new Set(series.map(s => s.name));
-
-    // Get series that should be visible by default (visible !== false)
-    const defaultVisibleNames = new Set(series.filter(s => s.visible !== false).map(s => s.name));
+    const currentSeriesNames = new Set(series.filter(s => s.visible !== false).map(s => s.name));
 
     // Find genuinely new series (never seen before)
     const newSeriesNames = new Set<string>();
-    allSeriesNames.forEach(name => {
+    currentSeriesNames.forEach(name => {
       if (!seenSeriesNamesRef.current.has(name)) {
         newSeriesNames.add(name);
         seenSeriesNamesRef.current.add(name); // Track that we've seen this series
@@ -129,22 +151,20 @@
       const updated = new Set(prevVisible);
       let changed = false;
 
-      // Remove series that no longer exist at all
+      // Remove series that no longer exist
       prevVisible.forEach(name => {
-        if (!allSeriesNames.has(name)) {
+        if (!currentSeriesNames.has(name)) {
           updated.delete(name);
           changed = true;
         }
       });
 
-      // Auto-add only genuinely new series that are visible by default
+      // Auto-add only genuinely new series
       if (newSeriesNames.size > 0) {
         newSeriesNames.forEach(name => {
-          if (defaultVisibleNames.has(name)) {
-            updated.add(name);
-            changed = true;
-          }
+          updated.add(name);
         });
+        changed = true;
       }
 
       // Return same reference if nothing changed to avoid re-render
@@ -217,121 +237,9 @@
     showAggregate,
   ]);
 
-  // Build series configuration
-  // Note: Don't filter by visible property here - displayedSeries already handles visibility via visibleSeries state
-  const seriesConfig = displayedSeries.map(s => {
-    // Use explicit color or auto-assign from palette
-    const originalIndex = series.indexOf(s);
-    const seriesColor = s.color || extendedPalette[originalIndex % extendedPalette.length];
-
-    const baseConfig = {
-      name: s.name,
-      type: 'line' as const,
-      data: s.data,
-      smooth: s.smooth ?? false,
-      step: s.step ?? false,
-      connectNulls,
-      showSymbol: s.showSymbol ?? false,
-      symbolSize: s.symbolSize ?? 4,
-      lineStyle: {
-        color: seriesColor,
-        width: s.lineWidth ?? 2,
-        type: s.lineStyle ?? ('solid' as const),
-      },
-      itemStyle: {
-        color: seriesColor,
-      },
-      // Add emphasis configuration for hover effects
-      ...(s.emphasis
-        ? {
-            emphasis: {
-              focus: s.emphasis.focus,
-              itemStyle: {
-                color: seriesColor,
-              },
-              ...(s.emphasis.showSymbol !== undefined ? { showSymbol: s.emphasis.showSymbol } : {}),
-              ...(s.emphasis.symbolSize !== undefined ? { symbolSize: s.emphasis.symbolSize } : {}),
-            },
-          }
-        : {}),
-      // Add label at the right side of the chart if requested
-      ...(s.showEndLabel
-        ? {
-            markPoint: {
-              symbol: 'none',
-              label: {
-                show: true,
-                position: 'insideEndTop' as const,
-                formatter: s.name,
-                color: seriesColor,
-                fontSize: 12,
-                fontWeight: 'bold' as const,
-                backgroundColor: 'transparent',
-              },
-              data: [
-                {
-                  xAxis: 'max' as const,
-                  yAxis: Array.isArray(s.data[0]) ? (s.data[0] as [number, number])[1] : 0,
-                },
-              ],
-            },
-          }
-        : {}),
-    };
-
-    // Add area style if requested
-    if (s.showArea) {
-      return {
-        ...baseConfig,
-        areaStyle: {
-          color:
-            s.areaOpacity !== undefined
-              ? hexToRgba(seriesColor, s.areaOpacity)
-              : {
-                  type: 'linear' as const,
-                  x: 0,
-                  y: 0,
-                  x2: 0,
-                  y2: 1,
-                  colorStops: [
-                    {
-                      offset: 0,
-                      color: hexToRgba(seriesColor, 0.5),
-                    },
-                    {
-                      offset: 1,
-                      color: hexToRgba(seriesColor, 0.06),
-                    },
-                  ],
-                },
-        },
-      };
-    }
-
-    return baseConfig;
-  });
-
   // Build complete option
-  // Memoize based on actual data that should trigger re-animation, not intermediate objects
+  // Memoize based on actual data that should trigger re-animation
   const option = useMemo(() => {
-    // Helper functions for relative slot display
-    const toRelativeSlot = (absoluteSlot: number): number => {
-      if (!relativeSlots) return absoluteSlot;
-      return absoluteSlot - relativeSlots.epoch * 32 + 1;
-    };
-
-    const formatSlotLabel = (absoluteSlot: number): string => {
-      if (!relativeSlots) return formatSmartDecimal(absoluteSlot, 0);
-      const relativeSlot = toRelativeSlot(absoluteSlot);
-      return `${relativeSlot}`;
-    };
-
-    const formatSlotTooltip = (absoluteSlot: number): string => {
-      if (!relativeSlots) return formatSmartDecimal(absoluteSlot, 0);
-      const relativeSlot = toRelativeSlot(absoluteSlot);
-      return `Slot: ${formatSmartDecimal(absoluteSlot, 0)} (${relativeSlot}/32)`;
-    };
-
     // Build x-axis configuration
     const xAxisConfig = {
       type: xAxis.type,
@@ -344,9 +252,7 @@
       axisLine: { lineStyle: { color: themeColors.border } },
       axisLabel: {
         color: themeColors.muted,
-        fontSize: 12,
         formatter: xAxis.formatter || (relativeSlots ? (value: number) => formatSlotLabel(value) : undefined),
-        showMaxLabel: false, // Don't force-render the max value to avoid awkward tick spacing
       },
       splitLine: {
         lineStyle: {
@@ -375,7 +281,6 @@
       },
       axisLabel: {
         color: themeColors.muted,
-        fontSize: 12,
         formatter: yAxis?.formatter,
       },
       min: yAxis?.min,
@@ -383,17 +288,72 @@
       minInterval: yAxis?.minInterval,
     };
 
+    // Build series configuration
+    const seriesConfig = displayedSeries
+      .filter(s => s.visible !== false)
+      .map((s, index) => {
+        // Use explicit color or auto-assign from palette
+        const seriesColor = s.color || extendedPalette[index % extendedPalette.length];
+
+        const baseConfig = {
+          name: s.name,
+          type: 'line' as const,
+          data: s.data,
+          smooth: s.smooth ?? false,
+          step: s.step ?? false,
+          connectNulls,
+          showSymbol: s.showSymbol ?? false,
+          symbolSize: s.symbolSize ?? 4,
+          lineStyle: {
+            color: seriesColor,
+            width: s.lineWidth ?? 2,
+            type: s.lineStyle ?? ('solid' as const),
+          },
+          itemStyle: {
+            color: seriesColor,
+          },
+        };
+
+        // Add area style if requested
+        if (s.showArea) {
+          return {
+            ...baseConfig,
+            areaStyle: {
+              color:
+                s.areaOpacity !== undefined
+                  ? hexToRgba(seriesColor, s.areaOpacity)
+                  : {
+                      type: 'linear' as const,
+                      x: 0,
+                      y: 0,
+                      x2: 0,
+                      y2: 1,
+                      colorStops: [
+                        {
+                          offset: 0,
+                          color: hexToRgba(seriesColor, 0.5),
+                        },
+                        {
+                          offset: 1,
+                          color: hexToRgba(seriesColor, 0.06),
+                        },
+                      ],
+                    },
+            },
+          };
+        }
+
+        return baseConfig;
+      });
+
     // Calculate grid padding
     // Title is always rendered by component, never by ECharts
-    // ECharts v6: outerBounds adds padding for tick labels, axis names need explicit space
+    // ECharts v6: grid now handles label containment by default with explicit padding
     const gridConfig = {
       top: grid?.top ?? 16,
-      right: grid?.right,
-      bottom: grid?.bottom ?? (xAxis.name ? 30 : 24),
-      left: grid?.left ?? (yAxis?.name ? 30 : 8),
-      // ECharts v6: use outerBounds instead of deprecated containLabel
-      outerBoundsMode: 'same' as const,
-      outerBoundsContain: 'axisLabel' as const,
+      right: grid?.right ?? 16,
+      bottom: grid?.bottom ?? (xAxis.name ? 50 : 24),
+      left: grid?.left ?? (yAxis?.name ? 50 : 16),
     };
 
     // Create default smart tooltip formatter
@@ -476,14 +436,13 @@
     };
 
     return {
-      animation: true,
+      // ECharts v6: animation is enabled by default with optimized performance
       animationDuration,
       animationEasing: 'cubicOut' as const,
       backgroundColor: 'transparent',
       textStyle: {
         color: themeColors.foreground,
       },
-      // Never pass title to ECharts - component always renders it
       grid: gridConfig,
       xAxis: xAxisConfig,
       yAxis: yAxisConfig,
@@ -504,15 +463,22 @@
     };
   }, [
     animationDuration,
-    themeColors,
-    enableDataZoom,
-    seriesConfig,
+    themeColors.foreground,
+    themeColors.border,
+    themeColors.muted,
+    themeColors.surface,
     xAxis,
     yAxis,
+    displayedSeries,
     grid,
+    tooltipFormatter,
     tooltipTrigger,
-    tooltipFormatter,
+    enableDataZoom,
+    connectNulls,
+    extendedPalette,
     relativeSlots,
+    formatSlotLabel,
+    formatSlotTooltip,
   ]);
 
   const chartContent = (
@@ -654,25 +620,15 @@
         </div>
       )}
 
-<<<<<<< HEAD
-      <ReactEChartsCore
-        echarts={echarts}
-        option={option}
-        style={{ height, width: '100%', minHeight: height }}
-        notMerge={false}
-        opts={{ renderer: 'canvas' }}
-      />
-=======
       <div style={{ pointerEvents: 'none' }}>
         <ReactEChartsCore
           echarts={echarts}
           option={option}
           style={{ height, width: '100%', minHeight: height, pointerEvents: 'auto' }}
-          notMerge={true}
+          notMerge={false}
           opts={{ renderer: 'canvas' }}
         />
       </div>
->>>>>>> 98a59638
     </>
   );
 
