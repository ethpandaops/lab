import type React from 'react';
import { useState, useEffect, useRef, useMemo, useCallback } from 'react';
import ReactEChartsCore from 'echarts-for-react/lib/core';
import * as echarts from 'echarts/core';
import { LineChart as EChartsLine } from 'echarts/charts';
import {
  GridComponent,
  TooltipComponent,
  TitleComponent,
  DataZoomComponent,
  LegendComponent,
} from 'echarts/components';
import { CanvasRenderer } from 'echarts/renderers';
import { hexToRgba, formatSmartDecimal, getDataVizColors, resolveCssColorToHex } from '@/utils';
import { useThemeColors } from '@/hooks/useThemeColors';
import { Disclosure } from '@/components/Layout/Disclosure';
import type { MultiLineChartProps } from './MultiLine.types';

// Register ECharts components
echarts.use([
  EChartsLine,
  GridComponent,
  TooltipComponent,
  TitleComponent,
  DataZoomComponent,
  LegendComponent,
  CanvasRenderer,
]);

/**
 * MultiLineChart - A flexible multi-series line chart component using ECharts
 *
 * Supports multiple data series with category or value-based x-axis.
 * Perfect for comparing multiple metrics, nodes, or entities over time or across values.
 *
 * @example Single series with category axis
 * ```tsx
 * <MultiLineChart
 *   series={[{
 *     name: 'Sales',
 *     data: [820, 932, 901, 934, 1290],
 *     showArea: true,
 *   }]}
 *   xAxis={{ type: 'category', labels: ['Mon', 'Tue', 'Wed', 'Thu', 'Fri'] }}
 *   yAxis={{ name: 'Amount' }}
 *   title="Weekly Sales"
 * />
 * ```
 *
 * @example Multi-series with value axis
 * ```tsx
 * <MultiLineChart
 *   series={[
 *     { name: 'Node 1', data: [[100, 200], [101, 210]], color: '#ff0000', showSymbol: true },
 *     { name: 'Node 2', data: [[100, 180], [101, 190]], color: '#00ff00', showSymbol: true },
 *   ]}
 *   xAxis={{ type: 'value', name: 'Slot', min: 100, max: 200 }}
 *   yAxis={{ name: 'Latency (ms)' }}
 *   showLegend={true}
 *   enableDataZoom={true}
 * />
 * ```
 */
export function MultiLineChart({
  series,
  xAxis,
  yAxis,
  title,
  subtitle,
  height = 400,
  showLegend = false,
  showCard = false,
  enableDataZoom = false,
  tooltipFormatter,
  tooltipTrigger = 'axis',
  connectNulls = false,
  animationDuration = 300,
  grid,
  colorPalette,
  enableAggregateToggle = false,
  aggregateSeriesName = 'Average',
  enableSeriesFilter = false,
  relativeSlots,
}: MultiLineChartProps): React.JSX.Element {
  const themeColors = useThemeColors();
  const { CHART_CATEGORICAL_COLORS } = getDataVizColors();

  // Helper functions for relative slot display
  const toRelativeSlot = useCallback(
    (absoluteSlot: number): number => {
      if (!relativeSlots) return absoluteSlot;
      return absoluteSlot - relativeSlots.epoch * 32 + 1;
    },
    [relativeSlots]
  );

  const formatSlotLabel = useCallback(
    (absoluteSlot: number): string => {
      if (!relativeSlots) return formatSmartDecimal(absoluteSlot, 0);
      const relativeSlot = toRelativeSlot(absoluteSlot);
      return `${relativeSlot}`;
    },
    [relativeSlots, toRelativeSlot]
  );

  const formatSlotTooltip = useCallback(
    (absoluteSlot: number): string => {
      if (!relativeSlots) return formatSmartDecimal(absoluteSlot, 0);
      const relativeSlot = toRelativeSlot(absoluteSlot);
      return `Slot: ${formatSmartDecimal(absoluteSlot, 0)} (${relativeSlot}/32)`;
    },
    [relativeSlots, toRelativeSlot]
  );

  // Convert OKLCH colors (from Tailwind v4) to hex format for ECharts compatibility
  const convertedColorPalette = colorPalette?.map(color => resolveCssColorToHex(color));

  // Build extended palette: custom palette or data viz categorical colors
  const extendedPalette = convertedColorPalette || CHART_CATEGORICAL_COLORS;

  // Manage aggregate series visibility
  const [showAggregate, setShowAggregate] = useState(false);

  // Manage visible series when interactive legend is enabled
  const [visibleSeries, setVisibleSeries] = useState<Set<string>>(
    new Set(series.filter(s => s.visible !== false).map(s => s.name))
  );

  // Series filter state
  const [searchQuery, setSearchQuery] = useState('');

  // Track all series names we've ever seen to detect genuinely new series
  const seenSeriesNamesRef = useRef<Set<string>>(new Set());

  // Update visible series when series prop changes
  // Preserve user selections and only auto-show genuinely new series
  useEffect(() => {
    const currentSeriesNames = new Set(series.filter(s => s.visible !== false).map(s => s.name));

    // Find genuinely new series (never seen before)
    const newSeriesNames = new Set<string>();
    currentSeriesNames.forEach(name => {
      if (!seenSeriesNamesRef.current.has(name)) {
        newSeriesNames.add(name);
        seenSeriesNamesRef.current.add(name); // Track that we've seen this series
      }
    });

    // Remove series from visible set if they no longer exist in current series
    setVisibleSeries(prevVisible => {
      const updated = new Set(prevVisible);
      let changed = false;

      // Remove series that no longer exist
      prevVisible.forEach(name => {
        if (!currentSeriesNames.has(name)) {
          updated.delete(name);
          changed = true;
        }
      });

      // Auto-add only genuinely new series
      if (newSeriesNames.size > 0) {
        newSeriesNames.forEach(name => {
          updated.add(name);
        });
        changed = true;
      }

      // Return same reference if nothing changed to avoid re-render
      return changed ? updated : prevVisible;
    });
  }, [series]);

  // Toggle series visibility
  const toggleSeries = (name: string): void => {
    setVisibleSeries(prev => {
      const next = new Set(prev);
      if (next.has(name)) {
        next.delete(name);
      } else {
        next.add(name);
      }
      return next;
    });
  };

  // Filter series helper functions (memoized to avoid recomputing on every render)
  const filterableSeries = useMemo(
    () => series.filter(s => !enableAggregateToggle || s.name !== aggregateSeriesName),
    [series, enableAggregateToggle, aggregateSeriesName]
  );

  const filteredSeriesBySearch = useMemo(
    () => filterableSeries.filter(s => s.name.toLowerCase().includes(searchQuery.toLowerCase())),
    [filterableSeries, searchQuery]
  );

  const selectAllFiltered = (): void => {
    setVisibleSeries(prev => {
      const next = new Set(prev);
      filteredSeriesBySearch.forEach(s => next.add(s.name));
      return next;
    });
  };

  const clearAllFiltered = (): void => {
    setVisibleSeries(prev => {
      const next = new Set(prev);
      filteredSeriesBySearch.forEach(s => next.delete(s.name));
      return next;
    });
  };

  const visibleCount = useMemo(
    () => filterableSeries.filter(s => visibleSeries.has(s.name)).length,
    [filterableSeries, visibleSeries]
  );

  // Filter series based on visibility (when legend or filter is enabled) and aggregate toggle
  // Use useMemo to create a new array reference only when filtering actually changes
  const displayedSeries = useMemo(() => {
    return series.filter(s => {
      // Filter by visibility if legend or series filter is enabled
      if ((showLegend || enableSeriesFilter) && !visibleSeries.has(s.name)) return false;
      // Filter aggregate series if toggle is enabled and aggregate is hidden
      if (enableAggregateToggle && s.name === aggregateSeriesName && !showAggregate) return false;
      return true;
    });
  }, [
    series,
    showLegend,
    enableSeriesFilter,
    visibleSeries,
    enableAggregateToggle,
    aggregateSeriesName,
    showAggregate,
  ]);

<<<<<<< HEAD
=======
  // Build series configuration
  // Note: Don't filter by visible property here - displayedSeries already handles visibility via visibleSeries state
  const seriesConfig = displayedSeries.map(s => {
    // Use explicit color or auto-assign from palette
    const originalIndex = series.indexOf(s);
    const seriesColor = s.color || extendedPalette[originalIndex % extendedPalette.length];

    const baseConfig = {
      name: s.name,
      type: 'line' as const,
      data: s.data,
      smooth: s.smooth ?? false,
      step: s.step ?? false,
      connectNulls,
      showSymbol: s.showSymbol ?? false,
      symbolSize: s.symbolSize ?? 4,
      lineStyle: {
        color: seriesColor,
        width: s.lineWidth ?? 2,
        type: s.lineStyle ?? ('solid' as const),
      },
      itemStyle: {
        color: seriesColor,
      },
      // Add emphasis configuration for hover effects
      // Auto-enable symbol display on hover for better interactivity (especially important for step charts)
      emphasis: s.emphasis
        ? {
            focus: s.emphasis.focus,
            itemStyle: {
              color: seriesColor,
            },
            ...(s.emphasis.showSymbol !== undefined ? { showSymbol: s.emphasis.showSymbol } : {}),
            ...(s.emphasis.symbolSize !== undefined ? { symbolSize: s.emphasis.symbolSize } : {}),
          }
        : {
            focus: 'series' as const,
            showSymbol: true,
            symbolSize: 8,
            itemStyle: {
              color: seriesColor,
              borderColor: themeColors.background,
              borderWidth: 2,
            },
          },
      // Add label at the right side of the chart if requested
      ...(s.showEndLabel
        ? {
            markPoint: {
              symbol: 'none',
              label: {
                show: true,
                position: 'insideEndTop' as const,
                formatter: s.name,
                color: seriesColor,
                fontSize: 12,
                fontWeight: 'bold' as const,
                backgroundColor: 'transparent',
              },
              data: [
                {
                  xAxis: 'max' as const,
                  yAxis: Array.isArray(s.data[0]) ? (s.data[0] as [number, number])[1] : 0,
                },
              ],
            },
          }
        : {}),
    };

    // Add area style if requested
    if (s.showArea) {
      return {
        ...baseConfig,
        areaStyle: {
          color:
            s.areaOpacity !== undefined
              ? hexToRgba(seriesColor, s.areaOpacity)
              : {
                  type: 'linear' as const,
                  x: 0,
                  y: 0,
                  x2: 0,
                  y2: 1,
                  colorStops: [
                    {
                      offset: 0,
                      color: hexToRgba(seriesColor, 0.5),
                    },
                    {
                      offset: 1,
                      color: hexToRgba(seriesColor, 0.06),
                    },
                  ],
                },
        },
      };
    }

    return baseConfig;
  });

>>>>>>> da189aa5
  // Build complete option
  // Memoize based on actual data that should trigger re-animation
  const option = useMemo(() => {
    // Build x-axis configuration
    const xAxisConfig = {
      type: xAxis.type,
      name: xAxis.name,
      nameLocation: 'middle' as const,
      nameGap: 30,
      nameTextStyle: { color: themeColors.muted },
      data: xAxis.type === 'category' ? xAxis.labels : undefined,
      boundaryGap: xAxis.type === 'category',
      axisLine: { lineStyle: { color: themeColors.border } },
      axisLabel: {
        color: themeColors.muted,
        formatter: xAxis.formatter || (relativeSlots ? (value: number) => formatSlotLabel(value) : undefined),
      },
      splitLine: {
        lineStyle: {
          color: themeColors.border,
          opacity: 0.3,
        },
      },
      min: xAxis.type === 'value' ? xAxis.min : undefined,
      max: xAxis.type === 'value' ? xAxis.max : undefined,
    };

    // Build y-axis configuration
    const yAxisConfig = {
      type: 'value' as const,
      name: yAxis?.name,
      nameLocation: 'middle' as const,
      nameGap: yAxis?.name ? 50 : 0,
      nameTextStyle: { color: themeColors.muted },
      axisLine: { show: false },
      axisTick: { show: false },
      splitLine: {
        lineStyle: {
          color: themeColors.border,
          type: 'dashed' as const,
        },
      },
      axisLabel: {
        color: themeColors.muted,
        formatter: yAxis?.formatter,
      },
      min: yAxis?.min,
      max: yAxis?.max,
      minInterval: yAxis?.minInterval,
    };

    // Build series configuration
    const seriesConfig = displayedSeries
      .filter(s => s.visible !== false)
      .map((s, index) => {
        // Use explicit color or auto-assign from palette
        const seriesColor = s.color || extendedPalette[index % extendedPalette.length];

        const baseConfig = {
          name: s.name,
          type: 'line' as const,
          data: s.data,
          smooth: s.smooth ?? false,
          step: s.step ?? false,
          connectNulls,
          showSymbol: s.showSymbol ?? false,
          symbolSize: s.symbolSize ?? 4,
          lineStyle: {
            color: seriesColor,
            width: s.lineWidth ?? 2,
            type: s.lineStyle ?? ('solid' as const),
          },
          itemStyle: {
            color: seriesColor,
          },
        };

        // Add area style if requested
        if (s.showArea) {
          return {
            ...baseConfig,
            areaStyle: {
              color:
                s.areaOpacity !== undefined
                  ? hexToRgba(seriesColor, s.areaOpacity)
                  : {
                      type: 'linear' as const,
                      x: 0,
                      y: 0,
                      x2: 0,
                      y2: 1,
                      colorStops: [
                        {
                          offset: 0,
                          color: hexToRgba(seriesColor, 0.5),
                        },
                        {
                          offset: 1,
                          color: hexToRgba(seriesColor, 0.06),
                        },
                      ],
                    },
            },
          };
        }

        return baseConfig;
      });

    // Calculate grid padding
    // Title is always rendered by component, never by ECharts
    // ECharts v6: grid now handles label containment by default with explicit padding
    const gridConfig = {
      top: grid?.top ?? 16,
      right: grid?.right ?? 16,
      bottom: grid?.bottom ?? (xAxis.name ? 50 : 24),
      left: grid?.left ?? (yAxis?.name ? 50 : 16),
    };

    // Create default smart tooltip formatter
    // Auto-enable if valueDecimals is set OR if no custom formatter is provided
    const effectiveValueDecimals = yAxis?.valueDecimals ?? (tooltipFormatter ? undefined : 2);
    const defaultTooltipFormatter =
      !tooltipFormatter && effectiveValueDecimals !== undefined
        ? (params: unknown): string => {
            // ECharts passes array for 'axis' trigger, single object for 'item' trigger
            const dataPoints = Array.isArray(params) ? params : [params];

            // Build tooltip HTML
            let html = '';

            // Add x-axis label (first item's axis value)
            // For numeric x-axis, format as integer to avoid decimals like "9876543.5"
            // When relativeSlots is enabled, show both absolute and relative values
            if (dataPoints.length > 0 && dataPoints[0]) {
              const firstPoint = dataPoints[0] as { axisValue?: string | number };
              if (firstPoint.axisValue !== undefined) {
                const axisLabel =
                  typeof firstPoint.axisValue === 'number'
                    ? relativeSlots
                      ? formatSlotTooltip(firstPoint.axisValue)
                      : formatSmartDecimal(firstPoint.axisValue, 0) // 0 decimals = integers only
                    : firstPoint.axisValue;
                html += `<div style="margin-bottom: 4px; font-weight: 600;">${axisLabel}</div>`;
              }
            }

            // Add each series - apply smart decimal formatting to y values
            dataPoints.forEach(point => {
              const p = point as {
                marker?: string;
                seriesName?: string;
                value?: number | [number, number];
              };

              if (p.marker && p.seriesName !== undefined) {
                // Extract y value
                const yValue = Array.isArray(p.value) ? p.value[1] : p.value;

                if (yValue !== undefined && yValue !== null) {
                  const formattedValue = formatSmartDecimal(yValue, effectiveValueDecimals);
                  html += `<div style="display: flex; align-items: center; gap: 8px;">`;
                  html += p.marker;
                  html += `<span>${p.seriesName}:</span>`;
                  html += `<span style="font-weight: 600; margin-left: auto;">${formattedValue}</span>`;
                  html += `</div>`;
                }
              }
            });

            return html;
          }
        : undefined;

    // Build tooltip configuration
    const tooltipConfig = {
      trigger: tooltipTrigger,
      triggerOn: 'mousemove' as const, // Enable fine-grained mousemove tracking for step charts
      backgroundColor: themeColors.surface,
      borderColor: themeColors.border,
      borderWidth: 1,
      textStyle: {
        color: themeColors.foreground,
        fontSize: 12,
      },
      axisPointer:
        tooltipTrigger === 'axis'
          ? {
              type: 'line' as const,
              lineStyle: {
                color: themeColors.muted,
                type: 'dashed' as const,
              },
              snap: true, // Snap to data points for better step chart interaction
            }
          : undefined,
      formatter: tooltipFormatter || defaultTooltipFormatter,
      appendToBody: true, // Render tooltip in document body to prevent container clipping
    };

    return {
      // ECharts v6: animation is enabled by default with optimized performance
      animationDuration,
      animationEasing: 'cubicOut' as const,
      backgroundColor: 'transparent',
      textStyle: {
        color: themeColors.foreground,
      },
      grid: gridConfig,
      xAxis: xAxisConfig,
      yAxis: yAxisConfig,
      series: seriesConfig,
      tooltip: tooltipConfig,
      dataZoom: enableDataZoom
        ? [
            {
              type: 'inside' as const,
              xAxisIndex: 0,
              filterMode: 'none' as const,
              zoomOnMouseWheel: false,
              moveOnMouseWheel: false,
              moveOnMouseMove: true,
            },
          ]
        : undefined,
    };
  }, [
    animationDuration,
    themeColors.foreground,
    themeColors.border,
    themeColors.muted,
    themeColors.surface,
    xAxis,
    yAxis,
    displayedSeries,
    grid,
    tooltipFormatter,
    tooltipTrigger,
    enableDataZoom,
    connectNulls,
    extendedPalette,
    relativeSlots,
    formatSlotLabel,
    formatSlotTooltip,
  ]);

  const chartContent = (
    <>
      {/* Title and subtitle (when not using card) */}
      {title && !showCard && (
        <div className={subtitle ? 'mb-4' : 'mb-4'}>
          <h3 className="mb-1 text-lg/7 font-semibold text-foreground">{title}</h3>
          {subtitle && <p className="text-xs/5 text-muted">{subtitle}</p>}
        </div>
      )}

      {/* Series Filter (collapsible with search) */}
      {enableSeriesFilter && filterableSeries.length > 0 && (
        <div className="mb-4">
          <Disclosure
            title={`Filter Series (${visibleCount} of ${filterableSeries.length} shown)`}
            rightContent={
              visibleCount < filterableSeries.length && (
                <span
                  onClick={e => {
                    e.stopPropagation();
                    setVisibleSeries(new Set(filterableSeries.map(s => s.name)));
                  }}
                  role="button"
                  tabIndex={0}
                  onKeyDown={e => {
                    if (e.key === 'Enter' || e.key === ' ') {
                      e.preventDefault();
                      e.stopPropagation();
                      setVisibleSeries(new Set(filterableSeries.map(s => s.name)));
                    }
                  }}
                  className="cursor-pointer px-2 py-0.5 text-xs text-muted hover:bg-muted/10 hover:text-foreground"
                >
                  Show All
                </span>
              )
            }
          >
            {/* Search box */}
            <div className="mb-3">
              <input
                type="text"
                placeholder="Search series..."
                value={searchQuery}
                onChange={e => setSearchQuery(e.target.value)}
                className="w-full border border-border bg-background px-3 py-2 text-sm text-foreground placeholder:text-muted focus:ring-2 focus:ring-primary focus:outline-none"
              />
            </div>

            {/* Action buttons */}
            <div className="mb-3 flex gap-2">
              <button
                onClick={selectAllFiltered}
                className="bg-primary/10 px-3 py-1.5 text-xs font-medium text-primary transition-colors hover:bg-primary/20"
              >
                Select All {searchQuery && `(${filteredSeriesBySearch.length})`}
              </button>
              <button
                onClick={clearAllFiltered}
                className="bg-muted/10 px-3 py-1.5 text-xs font-medium text-muted transition-colors hover:bg-muted/20"
              >
                Clear All {searchQuery && `(${filteredSeriesBySearch.length})`}
              </button>
            </div>

            {/* Series checkboxes */}
            <div className="max-h-[300px] space-y-1 overflow-y-auto">
              {filteredSeriesBySearch.length === 0 ? (
                <div className="py-4 text-center text-sm text-muted">No series match your search</div>
              ) : (
                filteredSeriesBySearch.map(s => {
                  const isVisible = visibleSeries.has(s.name);
                  const seriesColor = s.color || extendedPalette[series.indexOf(s) % extendedPalette.length];
                  return (
                    <label
                      key={s.name}
                      className="hover:bg-surface-hover flex cursor-pointer items-center gap-2 px-2 py-1.5 text-sm transition-colors"
                    >
                      <input
                        type="checkbox"
                        checked={isVisible}
                        onChange={() => toggleSeries(s.name)}
                        className="h-4 w-4 cursor-pointer border-border text-primary focus:ring-2 focus:ring-primary focus:ring-offset-0"
                      />
                      <span className="h-2 w-2 shrink-0 rounded-full" style={{ backgroundColor: seriesColor }} />
                      <span className={isVisible ? 'text-foreground' : 'text-muted'}>{s.name}</span>
                    </label>
                  );
                })
              )}
            </div>
          </Disclosure>
        </div>
      )}

      {/* Interactive Legend Controls */}
      {showLegend && series.length > 1 && (
        <div className="mb-4 flex flex-wrap items-center gap-2 border-b border-border pb-4">
          <span className="text-sm/6 font-medium text-muted">Series:</span>
          {series
            .filter(s => !enableAggregateToggle || s.name !== aggregateSeriesName)
            .map(s => {
              const isVisible = visibleSeries.has(s.name);
              const seriesColor = s.color || extendedPalette[series.indexOf(s) % extendedPalette.length];
              return (
                <button
                  key={s.name}
                  onClick={() => toggleSeries(s.name)}
                  className={`flex items-center gap-1.5 rounded-sm px-2 py-1 text-xs/5 transition-colors ${
                    isVisible
                      ? 'bg-surface-hover text-foreground'
                      : 'hover:bg-surface-hover/50 bg-surface/50 text-muted/50'
                  }`}
                >
                  <span
                    className="h-2 w-2 rounded-full"
                    style={{
                      backgroundColor: isVisible ? seriesColor : 'transparent',
                      border: `2px solid ${seriesColor}`,
                    }}
                  />
                  <span className="font-medium">{s.name}</span>
                </button>
              );
            })}
          {/* Aggregate Toggle Button - aligned right in same row */}
          {enableAggregateToggle && (
            <button
              onClick={() => setShowAggregate(!showAggregate)}
              className={`ml-auto rounded-sm px-2 py-1 text-xs/5 transition-colors ${
                showAggregate ? 'bg-muted/20 text-foreground' : 'text-muted hover:bg-muted/10'
              }`}
            >
              {showAggregate ? '✓' : '○'} {aggregateSeriesName}
            </button>
          )}
        </div>
      )}

      <div style={{ pointerEvents: 'none' }}>
        <ReactEChartsCore
          echarts={echarts}
          option={option}
          style={{ height, width: '100%', minHeight: height, pointerEvents: 'auto' }}
          notMerge={false}
          opts={{ renderer: 'canvas' }}
        />
      </div>
    </>
  );

  // Wrap in card if requested
  if (showCard) {
    return (
      <div className="rounded-sm border border-border bg-surface p-4">
        {title && (
          <div className={subtitle ? 'mb-4' : 'mb-4'}>
            <h3 className="mb-1 text-lg/7 font-semibold text-foreground">{title}</h3>
            {subtitle && <p className="text-xs/5 text-muted">{subtitle}</p>}
          </div>
        )}
        {chartContent}
      </div>
    );
  }

  // Return unwrapped chart
  return <div className="w-full">{chartContent}</div>;
}<|MERGE_RESOLUTION|>--- conflicted
+++ resolved
@@ -237,111 +237,6 @@
     showAggregate,
   ]);
 
-<<<<<<< HEAD
-=======
-  // Build series configuration
-  // Note: Don't filter by visible property here - displayedSeries already handles visibility via visibleSeries state
-  const seriesConfig = displayedSeries.map(s => {
-    // Use explicit color or auto-assign from palette
-    const originalIndex = series.indexOf(s);
-    const seriesColor = s.color || extendedPalette[originalIndex % extendedPalette.length];
-
-    const baseConfig = {
-      name: s.name,
-      type: 'line' as const,
-      data: s.data,
-      smooth: s.smooth ?? false,
-      step: s.step ?? false,
-      connectNulls,
-      showSymbol: s.showSymbol ?? false,
-      symbolSize: s.symbolSize ?? 4,
-      lineStyle: {
-        color: seriesColor,
-        width: s.lineWidth ?? 2,
-        type: s.lineStyle ?? ('solid' as const),
-      },
-      itemStyle: {
-        color: seriesColor,
-      },
-      // Add emphasis configuration for hover effects
-      // Auto-enable symbol display on hover for better interactivity (especially important for step charts)
-      emphasis: s.emphasis
-        ? {
-            focus: s.emphasis.focus,
-            itemStyle: {
-              color: seriesColor,
-            },
-            ...(s.emphasis.showSymbol !== undefined ? { showSymbol: s.emphasis.showSymbol } : {}),
-            ...(s.emphasis.symbolSize !== undefined ? { symbolSize: s.emphasis.symbolSize } : {}),
-          }
-        : {
-            focus: 'series' as const,
-            showSymbol: true,
-            symbolSize: 8,
-            itemStyle: {
-              color: seriesColor,
-              borderColor: themeColors.background,
-              borderWidth: 2,
-            },
-          },
-      // Add label at the right side of the chart if requested
-      ...(s.showEndLabel
-        ? {
-            markPoint: {
-              symbol: 'none',
-              label: {
-                show: true,
-                position: 'insideEndTop' as const,
-                formatter: s.name,
-                color: seriesColor,
-                fontSize: 12,
-                fontWeight: 'bold' as const,
-                backgroundColor: 'transparent',
-              },
-              data: [
-                {
-                  xAxis: 'max' as const,
-                  yAxis: Array.isArray(s.data[0]) ? (s.data[0] as [number, number])[1] : 0,
-                },
-              ],
-            },
-          }
-        : {}),
-    };
-
-    // Add area style if requested
-    if (s.showArea) {
-      return {
-        ...baseConfig,
-        areaStyle: {
-          color:
-            s.areaOpacity !== undefined
-              ? hexToRgba(seriesColor, s.areaOpacity)
-              : {
-                  type: 'linear' as const,
-                  x: 0,
-                  y: 0,
-                  x2: 0,
-                  y2: 1,
-                  colorStops: [
-                    {
-                      offset: 0,
-                      color: hexToRgba(seriesColor, 0.5),
-                    },
-                    {
-                      offset: 1,
-                      color: hexToRgba(seriesColor, 0.06),
-                    },
-                  ],
-                },
-        },
-      };
-    }
-
-    return baseConfig;
-  });
-
->>>>>>> da189aa5
   // Build complete option
   // Memoize based on actual data that should trigger re-animation
   const option = useMemo(() => {
@@ -394,62 +289,106 @@
     };
 
     // Build series configuration
-    const seriesConfig = displayedSeries
-      .filter(s => s.visible !== false)
-      .map((s, index) => {
-        // Use explicit color or auto-assign from palette
-        const seriesColor = s.color || extendedPalette[index % extendedPalette.length];
-
-        const baseConfig = {
-          name: s.name,
-          type: 'line' as const,
-          data: s.data,
-          smooth: s.smooth ?? false,
-          step: s.step ?? false,
-          connectNulls,
-          showSymbol: s.showSymbol ?? false,
-          symbolSize: s.symbolSize ?? 4,
-          lineStyle: {
-            color: seriesColor,
-            width: s.lineWidth ?? 2,
-            type: s.lineStyle ?? ('solid' as const),
-          },
-          itemStyle: {
-            color: seriesColor,
+    // Note: Don't filter by visible property here - displayedSeries already handles visibility via visibleSeries state
+    const seriesConfig = displayedSeries.map(s => {
+      // Use explicit color or auto-assign from palette
+      const originalIndex = series.indexOf(s);
+      const seriesColor = s.color || extendedPalette[originalIndex % extendedPalette.length];
+
+      const baseConfig = {
+        name: s.name,
+        type: 'line' as const,
+        data: s.data,
+        smooth: s.smooth ?? false,
+        step: s.step ?? false,
+        connectNulls,
+        showSymbol: s.showSymbol ?? false,
+        symbolSize: s.symbolSize ?? 4,
+        lineStyle: {
+          color: seriesColor,
+          width: s.lineWidth ?? 2,
+          type: s.lineStyle ?? ('solid' as const),
+        },
+        itemStyle: {
+          color: seriesColor,
+        },
+        // Add emphasis configuration for hover effects
+        // Auto-enable symbol display on hover for better interactivity (especially important for step charts)
+        emphasis: s.emphasis
+          ? {
+              focus: s.emphasis.focus,
+              itemStyle: {
+                color: seriesColor,
+              },
+              ...(s.emphasis.showSymbol !== undefined ? { showSymbol: s.emphasis.showSymbol } : {}),
+              ...(s.emphasis.symbolSize !== undefined ? { symbolSize: s.emphasis.symbolSize } : {}),
+            }
+          : {
+              focus: 'series' as const,
+              showSymbol: true,
+              symbolSize: 8,
+              itemStyle: {
+                color: seriesColor,
+                borderColor: themeColors.background,
+                borderWidth: 2,
+              },
+            },
+        // Add label at the right side of the chart if requested
+        ...(s.showEndLabel
+          ? {
+              markPoint: {
+                symbol: 'none',
+                label: {
+                  show: true,
+                  position: 'insideEndTop' as const,
+                  formatter: s.name,
+                  color: seriesColor,
+                  fontSize: 12,
+                  fontWeight: 'bold' as const,
+                  backgroundColor: 'transparent',
+                },
+                data: [
+                  {
+                    xAxis: 'max' as const,
+                    yAxis: Array.isArray(s.data[0]) ? (s.data[0] as [number, number])[1] : 0,
+                  },
+                ],
+              },
+            }
+          : {}),
+      };
+
+      // Add area style if requested
+      if (s.showArea) {
+        return {
+          ...baseConfig,
+          areaStyle: {
+            color:
+              s.areaOpacity !== undefined
+                ? hexToRgba(seriesColor, s.areaOpacity)
+                : {
+                    type: 'linear' as const,
+                    x: 0,
+                    y: 0,
+                    x2: 0,
+                    y2: 1,
+                    colorStops: [
+                      {
+                        offset: 0,
+                        color: hexToRgba(seriesColor, 0.5),
+                      },
+                      {
+                        offset: 1,
+                        color: hexToRgba(seriesColor, 0.06),
+                      },
+                    ],
+                  },
           },
         };
-
-        // Add area style if requested
-        if (s.showArea) {
-          return {
-            ...baseConfig,
-            areaStyle: {
-              color:
-                s.areaOpacity !== undefined
-                  ? hexToRgba(seriesColor, s.areaOpacity)
-                  : {
-                      type: 'linear' as const,
-                      x: 0,
-                      y: 0,
-                      x2: 0,
-                      y2: 1,
-                      colorStops: [
-                        {
-                          offset: 0,
-                          color: hexToRgba(seriesColor, 0.5),
-                        },
-                        {
-                          offset: 1,
-                          color: hexToRgba(seriesColor, 0.06),
-                        },
-                      ],
-                    },
-            },
-          };
-        }
-
-        return baseConfig;
-      });
+      }
+
+      return baseConfig;
+    });
 
     // Calculate grid padding
     // Title is always rendered by component, never by ECharts
