import type React from 'react';
import { useState, useEffect, useMemo } from 'react';
import ReactECharts from 'echarts-for-react';
import type { ECharts } from 'echarts';
import * as echarts from 'echarts';
import 'echarts-gl';
import type { MapChartProps } from './Map.types';
<<<<<<< HEAD
import { resolveCssColorToHex } from '@/utils/colour';
import { useTheme } from '@/hooks/useTheme';
import { DEFAULT_CHART_COLORS } from '@/theme/data-visualization-colors';
=======
import { useThemeColors } from '@/hooks/useThemeColors';
>>>>>>> f2c6ca8e

/**
 * MapChart - A 3D map visualization component using ECharts GL
 * Displays flight routes on a 3D world map with animated effects
 *
 * @example
 * ```tsx
 * <MapChart
 *   routes={[
 *     { from: [-74.0, 40.7], to: [-0.1, 51.5], name: 'NYC to London' },
 *     { from: [-118.4, 33.9], to: [139.8, 35.6], name: 'LA to Tokyo' },
 *   ]}
 *   title="Global Flight Routes"
 * />
 * ```
 */
export function MapChart({
  routes = [],
  points = [],
  title,
  height = 600,
  showEffect = true,
  environment,
  lineColor,
  pointColor,
  pointSize = 4,
  mapColor,
<<<<<<< HEAD
  distance = 120,
=======
  distance = 70,
>>>>>>> f2c6ca8e
  alpha = 89,
  regionHeight = 0.5,
  minDistance = 40,
  maxDistance = 200,
  notMerge = false,
  lazyUpdate = true,
}: MapChartProps): React.JSX.Element {
<<<<<<< HEAD
  const { theme } = useTheme();

  const [themeColors, setThemeColors] = useState(() => {
    // Get computed CSS variables from the root element on initial render
    const root = document.documentElement;
    const computedStyle = getComputedStyle(root);

    // Extract theme colors from CSS variables
    const primaryColor =
      computedStyle.getPropertyValue('--color-primary').trim() ||
      computedStyle.getPropertyValue('--color-cyan-500').trim();
    const foregroundColor =
      computedStyle.getPropertyValue('--color-foreground').trim() ||
      computedStyle.getPropertyValue('--color-zinc-950').trim();
    const backgroundColor = computedStyle.getPropertyValue('--color-background').trim();
    const surfaceColor = computedStyle.getPropertyValue('--color-surface').trim();

    // Resolve CSS colors (oklch, color-mix, etc.) to hex for ECharts
    return {
      primary: primaryColor
        ? resolveCssColorToHex(primaryColor, DEFAULT_CHART_COLORS.primary)
        : DEFAULT_CHART_COLORS.primary,
      foreground: foregroundColor
        ? resolveCssColorToHex(foregroundColor, DEFAULT_CHART_COLORS.foreground)
        : DEFAULT_CHART_COLORS.foreground,
      background: backgroundColor
        ? resolveCssColorToHex(backgroundColor, DEFAULT_CHART_COLORS.background)
        : DEFAULT_CHART_COLORS.background,
      surface: surfaceColor
        ? resolveCssColorToHex(surfaceColor, DEFAULT_CHART_COLORS.surface)
        : DEFAULT_CHART_COLORS.surface,
    };
  });

  // Update theme colors when theme changes
  useEffect(() => {
    const root = document.documentElement;
    const computedStyle = getComputedStyle(root);

    const primaryColor =
      computedStyle.getPropertyValue('--color-primary').trim() ||
      computedStyle.getPropertyValue('--color-cyan-500').trim();
    const foregroundColor =
      computedStyle.getPropertyValue('--color-foreground').trim() ||
      computedStyle.getPropertyValue('--color-zinc-950').trim();
    const backgroundColor = computedStyle.getPropertyValue('--color-background').trim();
    const surfaceColor = computedStyle.getPropertyValue('--color-surface').trim();

    setThemeColors({
      primary: primaryColor
        ? resolveCssColorToHex(primaryColor, DEFAULT_CHART_COLORS.primary)
        : DEFAULT_CHART_COLORS.primary,
      foreground: foregroundColor
        ? resolveCssColorToHex(foregroundColor, DEFAULT_CHART_COLORS.foreground)
        : DEFAULT_CHART_COLORS.foreground,
      background: backgroundColor
        ? resolveCssColorToHex(backgroundColor, DEFAULT_CHART_COLORS.background)
        : DEFAULT_CHART_COLORS.background,
      surface: surfaceColor
        ? resolveCssColorToHex(surfaceColor, DEFAULT_CHART_COLORS.surface)
        : DEFAULT_CHART_COLORS.surface,
    });
  }, [theme]);

=======
  const themeColors = useThemeColors();
>>>>>>> f2c6ca8e
  const [echartsInstance, setEchartsInstance] = useState<ECharts | null>(null);
  const [mapLoaded, setMapLoaded] = useState(false);

  // Load and register world map on mount
  useEffect(() => {
    const loadWorldMap = async (): Promise<void> => {
      try {
        // Fetch world map GeoJSON from local public directory
        const response = await fetch('/data/maps/world.json');
        const worldGeoJson = await response.json();

        // Register the map with echarts
        echarts.registerMap('world', worldGeoJson);
        setMapLoaded(true);
      } catch (error) {
        console.error('Failed to load world map:', error);
        setMapLoaded(false);
      }
    };

    loadWorldMap();
  }, []);

  // Prepare options and memoize to avoid unnecessary re-renders
  const option = useMemo(() => {
    // Prepare route data for lines3D
    const routeData = routes.map(route => ({
      coords: [route.from, route.to],
      name: route.name,
    }));

    // Prepare point data for scatter3D
    const pointData = points.map(point => ({
      name: point.name,
      value: [...point.coords, point.value || 1],
    }));

    const series: Array<Record<string, unknown>> = [];

    // Determine theme-aware defaults
    const isDark = theme === 'dark';
    const defaultEnvironment = environment ?? (isDark ? '#18181b' : '#f4f4f5'); // zinc-900 : zinc-100
    const defaultMapColor = mapColor ?? (isDark ? '#27272a' : '#e4e4e7'); // zinc-800 : zinc-200

    // Add routes series if there are routes
    if (routes.length > 0) {
      series.push({
        type: 'lines3D',
        coordinateSystem: 'geo3D',
        effect: showEffect
          ? {
              show: true,
              trailWidth: 1,
              trailOpacity: 0.5,
              trailLength: 0.2,
              constantSpeed: 5,
            }
          : undefined,
        blendMode: 'lighter',
        lineStyle: {
          width: 0.2,
          color: lineColor || themeColors.primary,
          opacity: 0.05,
        },
        data: routeData,
      });
    }

    // Add points series if there are points
    if (points.length > 0) {
      series.push({
        type: 'scatter3D',
        coordinateSystem: 'geo3D',
        symbol: 'circle',
        symbolSize: pointSize,
        itemStyle: {
          color: pointColor || themeColors.primary,
          opacity: 0.8,
        },
        label: {
          show: false,
        },
        emphasis: {
          label: {
            show: false,
          },
        },
        data: pointData,
      });
    }

    return {
<<<<<<< HEAD
      backgroundColor: 'transparent',
=======
      backgroundColor: environment || themeColors.background,
>>>>>>> f2c6ca8e
      tooltip: {
        show: true,
        formatter: (params: Record<string, unknown>) => {
          const seriesType = params.seriesType as string | undefined;
          const data = params.data as Record<string, unknown> | undefined;
          const name = params.name as string | undefined;

          if (seriesType === 'scatter3D' && data) {
            const pointName = (data.name as string) || 'Unknown';
            const valueArray = data.value as number[] | undefined;
            const value = valueArray?.[2] ?? (data.value as number) ?? 0;
            return `<strong>${pointName}</strong>: ${value}`;
          }
          if (seriesType === 'lines3D' && data) {
            return (data.name as string) || 'Route';
          }
          return name || '';
        },
      },
      title: title
        ? {
            text: title,
            textStyle: {
              color: themeColors.foreground,
              fontSize: 16,
              fontWeight: 600,
            },
            left: 'center',
            top: 8,
          }
        : undefined,
      geo3D: {
        map: 'world',
        shading: 'realistic',
        silent: true,
<<<<<<< HEAD
        environment: defaultEnvironment,
=======
        environment: environment || themeColors.background,
>>>>>>> f2c6ca8e
        realisticMaterial: {
          roughness: 0.8,
          metalness: 0,
        },
        postEffect: {
          enable: true,
        },
        groundPlane: {
          show: false,
        },
        light: {
          main: {
            intensity: isDark ? 0.8 : 1.2,
            alpha: 30,
          },
          ambient: {
            intensity: isDark ? 0.1 : 0,
          },
        },
        viewControl: {
          distance: distance,
          alpha: alpha,
          minDistance: minDistance,
          maxDistance: maxDistance,
          panMouseButton: 'left',
          rotateMouseButton: 'right',
          autoRotate: false,
          zoomSensitivity: 1,
        },
        itemStyle: {
<<<<<<< HEAD
          color: defaultMapColor,
=======
          color: mapColor || themeColors.muted,
>>>>>>> f2c6ca8e
        },
        regionHeight: regionHeight,
      },
      series,
    };
  }, [
    routes,
    points,
    title,
    showEffect,
    environment,
    lineColor,
    pointColor,
    pointSize,
    mapColor,
    distance,
    alpha,
    regionHeight,
    minDistance,
    maxDistance,
    themeColors,
    theme,
  ]);

  useEffect(() => {
    if (echartsInstance) {
      // Re-render when options change
      echartsInstance.setOption(option);
    }
  }, [echartsInstance, option]);

  // Don't render until map is loaded
  if (!mapLoaded) {
    return (
      <div className="flex w-full items-center justify-center" style={{ height }}>
        <div className="text-foreground">Loading map...</div>
      </div>
    );
  }

  return (
    <div className="h-full w-full">
      <ReactECharts
        option={option}
        style={{ height, width: '100%', minHeight: height }}
        onChartReady={instance => setEchartsInstance(instance)}
        notMerge={notMerge}
        lazyUpdate={lazyUpdate}
      />
    </div>
  );
}<|MERGE_RESOLUTION|>--- conflicted
+++ resolved
@@ -5,13 +5,8 @@
 import * as echarts from 'echarts';
 import 'echarts-gl';
 import type { MapChartProps } from './Map.types';
-<<<<<<< HEAD
-import { resolveCssColorToHex } from '@/utils/colour';
+import { useThemeColors } from '@/hooks/useThemeColors';
 import { useTheme } from '@/hooks/useTheme';
-import { DEFAULT_CHART_COLORS } from '@/theme/data-visualization-colors';
-=======
-import { useThemeColors } from '@/hooks/useThemeColors';
->>>>>>> f2c6ca8e
 
 /**
  * MapChart - A 3D map visualization component using ECharts GL
@@ -39,11 +34,7 @@
   pointColor,
   pointSize = 4,
   mapColor,
-<<<<<<< HEAD
-  distance = 120,
-=======
   distance = 70,
->>>>>>> f2c6ca8e
   alpha = 89,
   regionHeight = 0.5,
   minDistance = 40,
@@ -51,74 +42,8 @@
   notMerge = false,
   lazyUpdate = true,
 }: MapChartProps): React.JSX.Element {
-<<<<<<< HEAD
+  const themeColors = useThemeColors();
   const { theme } = useTheme();
-
-  const [themeColors, setThemeColors] = useState(() => {
-    // Get computed CSS variables from the root element on initial render
-    const root = document.documentElement;
-    const computedStyle = getComputedStyle(root);
-
-    // Extract theme colors from CSS variables
-    const primaryColor =
-      computedStyle.getPropertyValue('--color-primary').trim() ||
-      computedStyle.getPropertyValue('--color-cyan-500').trim();
-    const foregroundColor =
-      computedStyle.getPropertyValue('--color-foreground').trim() ||
-      computedStyle.getPropertyValue('--color-zinc-950').trim();
-    const backgroundColor = computedStyle.getPropertyValue('--color-background').trim();
-    const surfaceColor = computedStyle.getPropertyValue('--color-surface').trim();
-
-    // Resolve CSS colors (oklch, color-mix, etc.) to hex for ECharts
-    return {
-      primary: primaryColor
-        ? resolveCssColorToHex(primaryColor, DEFAULT_CHART_COLORS.primary)
-        : DEFAULT_CHART_COLORS.primary,
-      foreground: foregroundColor
-        ? resolveCssColorToHex(foregroundColor, DEFAULT_CHART_COLORS.foreground)
-        : DEFAULT_CHART_COLORS.foreground,
-      background: backgroundColor
-        ? resolveCssColorToHex(backgroundColor, DEFAULT_CHART_COLORS.background)
-        : DEFAULT_CHART_COLORS.background,
-      surface: surfaceColor
-        ? resolveCssColorToHex(surfaceColor, DEFAULT_CHART_COLORS.surface)
-        : DEFAULT_CHART_COLORS.surface,
-    };
-  });
-
-  // Update theme colors when theme changes
-  useEffect(() => {
-    const root = document.documentElement;
-    const computedStyle = getComputedStyle(root);
-
-    const primaryColor =
-      computedStyle.getPropertyValue('--color-primary').trim() ||
-      computedStyle.getPropertyValue('--color-cyan-500').trim();
-    const foregroundColor =
-      computedStyle.getPropertyValue('--color-foreground').trim() ||
-      computedStyle.getPropertyValue('--color-zinc-950').trim();
-    const backgroundColor = computedStyle.getPropertyValue('--color-background').trim();
-    const surfaceColor = computedStyle.getPropertyValue('--color-surface').trim();
-
-    setThemeColors({
-      primary: primaryColor
-        ? resolveCssColorToHex(primaryColor, DEFAULT_CHART_COLORS.primary)
-        : DEFAULT_CHART_COLORS.primary,
-      foreground: foregroundColor
-        ? resolveCssColorToHex(foregroundColor, DEFAULT_CHART_COLORS.foreground)
-        : DEFAULT_CHART_COLORS.foreground,
-      background: backgroundColor
-        ? resolveCssColorToHex(backgroundColor, DEFAULT_CHART_COLORS.background)
-        : DEFAULT_CHART_COLORS.background,
-      surface: surfaceColor
-        ? resolveCssColorToHex(surfaceColor, DEFAULT_CHART_COLORS.surface)
-        : DEFAULT_CHART_COLORS.surface,
-    });
-  }, [theme]);
-
-=======
-  const themeColors = useThemeColors();
->>>>>>> f2c6ca8e
   const [echartsInstance, setEchartsInstance] = useState<ECharts | null>(null);
   const [mapLoaded, setMapLoaded] = useState(false);
 
@@ -160,8 +85,6 @@
 
     // Determine theme-aware defaults
     const isDark = theme === 'dark';
-    const defaultEnvironment = environment ?? (isDark ? '#18181b' : '#f4f4f5'); // zinc-900 : zinc-100
-    const defaultMapColor = mapColor ?? (isDark ? '#27272a' : '#e4e4e7'); // zinc-800 : zinc-200
 
     // Add routes series if there are routes
     if (routes.length > 0) {
@@ -211,11 +134,7 @@
     }
 
     return {
-<<<<<<< HEAD
-      backgroundColor: 'transparent',
-=======
       backgroundColor: environment || themeColors.background,
->>>>>>> f2c6ca8e
       tooltip: {
         show: true,
         formatter: (params: Record<string, unknown>) => {
@@ -251,11 +170,7 @@
         map: 'world',
         shading: 'realistic',
         silent: true,
-<<<<<<< HEAD
-        environment: defaultEnvironment,
-=======
         environment: environment || themeColors.background,
->>>>>>> f2c6ca8e
         realisticMaterial: {
           roughness: 0.8,
           metalness: 0,
@@ -286,11 +201,7 @@
           zoomSensitivity: 1,
         },
         itemStyle: {
-<<<<<<< HEAD
-          color: defaultMapColor,
-=======
           color: mapColor || themeColors.muted,
->>>>>>> f2c6ca8e
         },
         regionHeight: regionHeight,
       },
