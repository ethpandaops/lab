import { type JSX, useMemo } from 'react';
import ReactEChartsCore from 'echarts-for-react/lib/core';
import * as echarts from 'echarts/core';
import { LineChart as EChartsLine } from 'echarts/charts';
import { GridComponent, TooltipComponent, TitleComponent } from 'echarts/components';
import { CanvasRenderer } from 'echarts/renderers';
import { hexToRgba } from '@/utils';
import { useThemeColors } from '@/hooks/useThemeColors';
import type { LineChartProps } from './Line.types';

// Register ECharts components
echarts.use([EChartsLine, GridComponent, TooltipComponent, TitleComponent, CanvasRenderer]);

/**
 * LineChart - A smoothed line chart component using ECharts
 *
 * @example
 * ```tsx
 * <LineChart
 *   data={[820, 932, 901, 934, 1290, 1330, 1320]}
 *   labels={['Mon', 'Tue', 'Wed', 'Thu', 'Fri', 'Sat', 'Sun']}
 *   title="Weekly Data"
 * />
 * ```
 */
export function LineChart({
  data = [820, 932, 901, 934, 1290, 1330, 1320],
  labels = ['Mon', 'Tue', 'Wed', 'Thu', 'Fri', 'Sat', 'Sun'],
  title,
  titleAlign: _titleAlign = 'center',
  titleFontSize = 16,
  titleFontFamily,
  titleFontWeight = 600,
  titleLeft = 'center',
  titleTop = 8,
  height = 400,
  smooth = true,
  showArea = false,
  color,
  yMax,
  xMax,
  connectNulls = false,
  animationDuration = 300,
  xAxisLabelInterval = 'auto',
  xAxisTitle,
  yAxisTitle,
}: LineChartProps): JSX.Element {
  const themeColors = useThemeColors();

  const option = useMemo(
    () => ({
      animation: true,
      animationDuration,
      animationEasing: 'cubicOut',
      title: title
        ? {
            text: title,
            textStyle: {
              color: themeColors.foreground,
              fontSize: titleFontSize,
              fontWeight: titleFontWeight,
              fontFamily: titleFontFamily,
            },
            left: titleLeft,
            top: titleTop,
          }
        : undefined,
      grid: {
        top: title ? 40 : 16,
        right: undefined,
        bottom: xAxisTitle ? 50 : 30,
        left: yAxisTitle ? 60 : 8,
        containLabel: true,
      },
      xAxis: {
        type: 'category',
        data: labels,
        boundaryGap: false,
        max: xMax !== undefined ? xMax : undefined,
        name: xAxisTitle,
        nameLocation: 'middle',
        nameGap: 30,
        nameTextStyle: {
          color: themeColors.foreground,
          fontSize: 12,
        },
        axisLine: {
          lineStyle: {
            color: themeColors.border,
          },
        },
        axisLabel: {
          color: themeColors.muted,
          fontSize: 12,
          interval: xAxisLabelInterval,
        },
      },
      yAxis: {
        type: 'value',
        max: yMax,
        name: yAxisTitle,
        nameLocation: 'middle',
        nameGap: 50,
        nameTextStyle: {
          color: themeColors.foreground,
          fontSize: 12,
        },
        axisLine: {
          show: false,
        },
        axisTick: {
          show: false,
        },
        splitLine: {
          lineStyle: {
            color: themeColors.border,
            type: 'dashed',
          },
        },
        axisLabel: {
          color: themeColors.muted,
          fontSize: 12,
        },
      },
      series: [
        {
          data,
          type: 'line',
          smooth,
          connectNulls,
          symbol: 'none',
          showSymbol: false,
          lineStyle: {
            color: color || themeColors.primary,
            width: 3,
          },
          areaStyle: showArea
            ? {
                color: {
                  type: 'linear',
                  x: 0,
                  y: 0,
                  x2: 0,
                  y2: 1,
                  colorStops: [
                    {
                      offset: 0,
                      color: hexToRgba(color || themeColors.primary, 0.5),
                    },
                    {
                      offset: 1,
                      color: hexToRgba(color || themeColors.primary, 0.06),
                    },
                  ],
                },
              }
            : undefined,
          emphasis: {
            lineStyle: {
              width: 4,
            },
          },
        },
      ],
      tooltip: {
        trigger: 'axis',
        backgroundColor: themeColors.background,
        borderColor: themeColors.border,
        borderWidth: 1,
        textStyle: {
          color: themeColors.foreground,
          fontSize: 12,
        },
        axisPointer: {
          type: 'line',
          lineStyle: {
            color: themeColors.muted,
            type: 'dashed',
          },
        },
      },
    }),
    [
      data,
      labels,
      title,
      titleFontSize,
      titleFontWeight,
      titleFontFamily,
      titleLeft,
      titleTop,
      smooth,
      showArea,
      color,
      yMax,
      xMax,
      connectNulls,
      animationDuration,
      xAxisLabelInterval,
      xAxisTitle,
      yAxisTitle,
      themeColors.foreground,
      themeColors.border,
      themeColors.muted,
      themeColors.primary,
      themeColors.background,
    ]
  );

  return (
<<<<<<< HEAD
    <div className={height === '100%' ? 'h-full w-full' : 'w-full'}>
      <ReactEChartsCore
        echarts={echarts}
        option={option}
        style={{ height, width: '100%', minHeight: height }}
        notMerge={true}
        lazyUpdate={false}
=======
    <div className={height === '100%' ? 'h-full w-full' : 'w-full'} style={{ pointerEvents: 'none' }}>
      <ReactECharts
        option={option}
        style={{ height, width: '100%', minHeight: height, pointerEvents: 'auto' }}
        notMerge={notMerge}
        lazyUpdate={lazyUpdate}
        opts={{ renderer: 'canvas' }}
>>>>>>> 1874e772
      />
    </div>
  );
}<|MERGE_RESOLUTION|>--- conflicted
+++ resolved
@@ -208,23 +208,13 @@
   );
 
   return (
-<<<<<<< HEAD
-    <div className={height === '100%' ? 'h-full w-full' : 'w-full'}>
+    <div className={height === '100%' ? 'h-full w-full' : 'w-full'} style={{ pointerEvents: 'none' }}>
       <ReactEChartsCore
         echarts={echarts}
         option={option}
         style={{ height, width: '100%', minHeight: height }}
         notMerge={true}
         lazyUpdate={false}
-=======
-    <div className={height === '100%' ? 'h-full w-full' : 'w-full'} style={{ pointerEvents: 'none' }}>
-      <ReactECharts
-        option={option}
-        style={{ height, width: '100%', minHeight: height, pointerEvents: 'auto' }}
-        notMerge={notMerge}
-        lazyUpdate={lazyUpdate}
-        opts={{ renderer: 'canvas' }}
->>>>>>> 1874e772
       />
     </div>
   );
