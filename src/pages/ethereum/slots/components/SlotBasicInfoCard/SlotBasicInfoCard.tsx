--- conflicted
+++ resolved
@@ -78,81 +78,6 @@
         </div>
       }
     >
-<<<<<<< HEAD
-      {/* Slot Information Grid - More compact and information-dense layout */}
-      <div className="grid grid-cols-2 gap-x-6 gap-y-4 sm:grid-cols-3 lg:grid-cols-4">
-        {/* Slot Number */}
-        <div>
-          <dt className="text-xs font-medium text-muted">Slot</dt>
-          <dd className="mt-1 text-base/7 font-semibold text-foreground">
-            <Slot slot={slot} noLink />
-          </dd>
-        </div>
-
-        {/* Epoch */}
-        <div>
-          <dt className="text-xs font-medium text-muted">Epoch</dt>
-          <dd className="mt-1 text-base/7 font-semibold text-foreground">
-            <Epoch epoch={epoch} />
-          </dd>
-        </div>
-
-        {/* Slot Timestamp */}
-        <div className="col-span-2">
-          <dt className="text-xs font-medium text-muted">Slot Time</dt>
-          <dd className="mt-1 text-sm text-foreground">
-            {blockHead?.slot_start_date_time ? (
-              <Timestamp timestamp={blockHead.slot_start_date_time} format="short" />
-            ) : blockProposer?.slot_start_date_time ? (
-              <Timestamp timestamp={blockProposer.slot_start_date_time} format="short" />
-            ) : (
-              'N/A'
-            )}
-          </dd>
-        </div>
-
-        {/* Relative Time */}
-        <div className="col-span-2 sm:col-span-1">
-          <dt className="text-xs font-medium text-muted">Age</dt>
-          <dd className="mt-1 text-sm text-foreground">
-            {blockHead?.slot_start_date_time ? (
-              <Timestamp timestamp={blockHead.slot_start_date_time} format="relative" />
-            ) : blockProposer?.slot_start_date_time ? (
-              <Timestamp timestamp={blockProposer.slot_start_date_time} format="relative" />
-            ) : (
-              'N/A'
-            )}
-          </dd>
-        </div>
-
-        {/* Epoch Timestamp */}
-        <div className="col-span-2 sm:col-span-1">
-          <dt className="text-xs font-medium text-muted">Epoch Start</dt>
-          <dd className="mt-1 text-sm text-foreground">
-            {blockHead?.epoch_start_date_time ? (
-              <Timestamp timestamp={blockHead.epoch_start_date_time} format="short" />
-            ) : (
-              'N/A'
-            )}
-          </dd>
-        </div>
-
-        {/* Proposer Index */}
-        <div className="col-span-2">
-          <dt className="text-xs font-medium text-muted">Proposer</dt>
-          <dd className="mt-1 text-sm text-foreground">
-            {blockProposer?.proposer_validator_index !== undefined ? (
-              <>
-                {proposerLink ? (
-                  <a
-                    href={proposerLink}
-                    target="_blank"
-                    rel="noopener noreferrer"
-                    className="text-primary hover:underline"
-                  >
-                    Validator {blockProposer.proposer_validator_index}
-                  </a>
-=======
       <div className="flex flex-col gap-6 lg:flex-row">
         <div className="flex-1">
           <div className="grid grid-cols-2 gap-x-6 gap-y-4 sm:grid-cols-3 lg:grid-cols-4">
@@ -176,11 +101,13 @@
             <div className="col-span-2">
               <dt className="text-xs font-medium text-muted">Slot Time</dt>
               <dd className="mt-1 text-sm text-foreground">
-                {blockHead?.slot_start_date_time
-                  ? formatTimestamp(blockHead.slot_start_date_time)
-                  : blockProposer?.slot_start_date_time
-                    ? formatTimestamp(blockProposer.slot_start_date_time)
-                    : 'N/A'}
+                {blockHead?.slot_start_date_time ? (
+                  <Timestamp timestamp={blockHead.slot_start_date_time} format="short" />
+                ) : blockProposer?.slot_start_date_time ? (
+                  <Timestamp timestamp={blockProposer.slot_start_date_time} format="short" />
+                ) : (
+                  'N/A'
+                )}
               </dd>
             </div>
 
@@ -188,11 +115,13 @@
             <div className="col-span-2 sm:col-span-1">
               <dt className="text-xs font-medium text-muted">Age</dt>
               <dd className="mt-1 text-sm text-foreground">
-                {blockHead?.slot_start_date_time
-                  ? getRelativeTime(blockHead.slot_start_date_time)
-                  : blockProposer?.slot_start_date_time
-                    ? getRelativeTime(blockProposer.slot_start_date_time)
-                    : 'N/A'}
+                {blockHead?.slot_start_date_time ? (
+                  <Timestamp timestamp={blockHead.slot_start_date_time} format="relative" />
+                ) : blockProposer?.slot_start_date_time ? (
+                  <Timestamp timestamp={blockProposer.slot_start_date_time} format="relative" />
+                ) : (
+                  'N/A'
+                )}
               </dd>
             </div>
 
@@ -200,14 +129,11 @@
             <div className="col-span-2 sm:col-span-1">
               <dt className="text-xs font-medium text-muted">Epoch Start</dt>
               <dd className="mt-1 text-sm text-foreground">
-                {blockHead?.epoch_start_date_time
-                  ? formatTimestamp(blockHead.epoch_start_date_time, {
-                      month: 'short',
-                      day: 'numeric',
-                      hour: '2-digit',
-                      minute: '2-digit',
-                    })
-                  : 'N/A'}
+                {blockHead?.epoch_start_date_time ? (
+                  <Timestamp timestamp={blockHead.epoch_start_date_time} format="short" />
+                ) : (
+                  'N/A'
+                )}
               </dd>
             </div>
 
@@ -231,7 +157,6 @@
                     )}
                     {proposerEntity?.entity && <span className="ml-2 text-muted">({proposerEntity.entity})</span>}
                   </>
->>>>>>> 32b28c90
                 ) : (
                   'N/A'
                 )}
