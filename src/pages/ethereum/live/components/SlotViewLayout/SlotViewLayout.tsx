import {
  type JSX,
  type ReactNode,
  useMemo,
  useRef,
  useCallback,
  useEffect,
  useContext,
  useState,
  memo,
  createContext,
} from 'react';
import { useSlotPlayerState, useSlotPlayerActions, useSlotPlayerProgress } from '@/hooks/useSlotPlayer';
import { useForks } from '@/hooks/useForks';
import { Map2DChart } from '@/components/Charts/Map2D';
import { Sidebar } from '../Sidebar';
import type { SidebarProps } from '../Sidebar/Sidebar.types';
import { MobileSlotHeader } from '../MobileSlotHeader';
import { BlockDetailsCard } from '../BlockDetailsCard';
import type { BlockDetailsCardProps } from '../BlockDetailsCard';
import { BottomBar } from '../BottomBar';
import type { BottomBarProps } from '../BottomBar';
import { ScrollingTimeline } from '@/components/Lists/ScrollingTimeline';
import { SlotTimeline } from '@/components/Ethereum/SlotTimeline';
import { useSlotViewData, useSlotProgressData } from '../../hooks';
import type { SlotViewLayoutProps, TimeFilteredData } from './SlotViewLayout.types';
import type { MapPointWithTiming } from '../../hooks/useMapData/useMapData';
import type { ContinentalPropagationSeries } from '../BlobDataAvailability/BlobDataAvailability.types';
import type { DataColumnFirstSeenPoint } from '../DataColumnDataAvailability/DataColumnDataAvailability.types';

const SLOT_DURATION_MS = 12000;
const PROGRESS_BUCKET_MS = 50;
const TIME_POINTS = Array.from({ length: 241 }, (_, i) => i * 50);

function upperBound<T>(array: T[], accessor: (item: T) => number, target: number): number {
  let low = 0;
  let high = array.length;

  while (low < high) {
    const mid = Math.floor((low + high) / 2);
    if (accessor(array[mid]) <= target) {
      low = mid + 1;
    } else {
      high = mid;
    }
  }

  return low;
}

interface SlotLiveDataContextValue {
  timeFilteredData: TimeFilteredData;
}

const SlotLiveDataContext = createContext<SlotLiveDataContextValue | null>(null);

function useSlotLiveData(): SlotLiveDataContextValue {
  const context = useContext(SlotLiveDataContext);
  if (!context) {
    throw new Error('useSlotLiveData must be used within SlotLiveDataProvider');
  }
  return context;
}

interface SlotLiveDataProviderProps {
  currentSlot: number;
  sortedMapPoints: MapPointWithTiming[];
  deduplicatedBlobTimeline: Array<{ blobId: string; time: number; color?: string }>;
  sortedContinentalSeries: ContinentalPropagationSeries[];
  attestationTimeToCount: Map<number, number>;
  attestationActualCount: number;
  attestationTotalExpected: number;
  dataColumnFirstSeenData: DataColumnFirstSeenPoint[];
  children: ReactNode;
}

function SlotLiveDataProvider({
  currentSlot,
  sortedMapPoints,
  deduplicatedBlobTimeline,
  sortedContinentalSeries,
  attestationTimeToCount,
  attestationActualCount,
  attestationTotalExpected,
  dataColumnFirstSeenData,
  children,
}: SlotLiveDataProviderProps): JSX.Element {
  const { slotProgress } = useSlotPlayerProgress();
  const quantizedTime = Math.min(SLOT_DURATION_MS, Math.floor(slotProgress / PROGRESS_BUCKET_MS) * PROGRESS_BUCKET_MS);
  const [dataVersion, setDataVersion] = useState(0);

  const mapIndexRef = useRef(-1);
  const visibleMapPointsRef = useRef<typeof sortedMapPoints>([]);
  const blobIndexRef = useRef(-1);
  const deduplicatedBlobDataRef = useRef<typeof deduplicatedBlobTimeline>([]);
  const continentalIndicesRef = useRef<number[]>([]);
  const visibleContinentalPropagationDataRef = useRef<typeof sortedContinentalSeries>([]);
  const attestationChartValuesRef = useRef<(number | null)[]>([]);
  const lastChartTimeRef = useRef(-1);
  const visibleDataColumnsRef = useRef<DataColumnFirstSeenPoint[]>([]);
  const visibleDataColumnIdsRef = useRef<Set<number>>(new Set());

  const timeFilteredDataRef = useRef<TimeFilteredData>({
    visibleMapPoints: [],
    attestationCount: 0,
    attestationPercentage: 0,
    deduplicatedBlobData: [],
    visibleContinentalPropagationData: [],
    attestationChartValues: [],
    dataColumnFirstSeenData: [],
  });

  useEffect(() => {
    mapIndexRef.current = -1;
    blobIndexRef.current = -1;
    continentalIndicesRef.current = [];
    lastChartTimeRef.current = -1;
    visibleMapPointsRef.current = [];
    deduplicatedBlobDataRef.current = [];
    visibleContinentalPropagationDataRef.current = [];
    attestationChartValuesRef.current = [];
    visibleDataColumnsRef.current = [];
    visibleDataColumnIdsRef.current = new Set();
    timeFilteredDataRef.current = {
      visibleMapPoints: [],
      attestationCount: 0,
      attestationPercentage: 0,
      deduplicatedBlobData: [],
      visibleContinentalPropagationData: [],
      attestationChartValues: [],
      dataColumnFirstSeenData: [],
    };
    setDataVersion(prev => prev + 1);
  }, [
    currentSlot,
    sortedMapPoints,
    deduplicatedBlobTimeline,
    sortedContinentalSeries,
    attestationTimeToCount,
    dataColumnFirstSeenData,
  ]);

  useEffect(() => {
    let mutated = false;

    const mapIndex = upperBound(sortedMapPoints, point => point.earliestSeenTime, quantizedTime);
    if (mapIndex !== mapIndexRef.current) {
      visibleMapPointsRef.current =
        mapIndex === sortedMapPoints.length ? sortedMapPoints : sortedMapPoints.slice(0, mapIndex);
      mapIndexRef.current = mapIndex;
      timeFilteredDataRef.current.visibleMapPoints = visibleMapPointsRef.current;
      mutated = true;
    }

    const attestationCount = attestationActualCount;
    const attestationPercentage =
      attestationTotalExpected > 0 ? (attestationCount / attestationTotalExpected) * 100 : 0;

    if (timeFilteredDataRef.current.attestationCount !== attestationCount) {
      timeFilteredDataRef.current.attestationCount = attestationCount;
      mutated = true;
    }
    if (timeFilteredDataRef.current.attestationPercentage !== attestationPercentage) {
      timeFilteredDataRef.current.attestationPercentage = attestationPercentage;
      mutated = true;
    }

    const blobIndex = upperBound(deduplicatedBlobTimeline, blob => blob.time, quantizedTime);
    if (blobIndex !== blobIndexRef.current) {
      deduplicatedBlobDataRef.current =
        blobIndex === deduplicatedBlobTimeline.length
          ? deduplicatedBlobTimeline
          : deduplicatedBlobTimeline.slice(0, blobIndex);
      blobIndexRef.current = blobIndex;
      timeFilteredDataRef.current.deduplicatedBlobData = deduplicatedBlobDataRef.current;
      mutated = true;
    }

    let continentalChanged = false;
    const newContinentalIndices = sortedContinentalSeries.map((continent, idx) => {
      const dataIndex = upperBound(continent.data, point => point.time, quantizedTime);
      if (continentalIndicesRef.current[idx] !== dataIndex) {
        continentalChanged = true;
      }
      return dataIndex;
    });

    if (continentalChanged || continentalIndicesRef.current.length !== newContinentalIndices.length) {
      visibleContinentalPropagationDataRef.current = sortedContinentalSeries.map((continent, idx) => {
        const dataIndex = newContinentalIndices[idx];
        return dataIndex === continent.data.length
          ? continent
          : {
              ...continent,
              data: continent.data.slice(0, dataIndex),
            };
      });
      continentalIndicesRef.current = newContinentalIndices;
      timeFilteredDataRef.current.visibleContinentalPropagationData = visibleContinentalPropagationDataRef.current;
      mutated = true;
    }

    const roundedTime = Math.floor(quantizedTime / PROGRESS_BUCKET_MS) * PROGRESS_BUCKET_MS;
    if (roundedTime !== lastChartTimeRef.current) {
      attestationChartValuesRef.current = TIME_POINTS.map(time => {
        if (time > quantizedTime) return null;
        return attestationTimeToCount.get(time) ?? 0;
      });
      lastChartTimeRef.current = roundedTime;
      timeFilteredDataRef.current.attestationChartValues = attestationChartValuesRef.current;
      mutated = true;
    }

    const newlyVisibleColumns: DataColumnFirstSeenPoint[] = [];
    for (const point of dataColumnFirstSeenData) {
      if (point.time <= quantizedTime && !visibleDataColumnIdsRef.current.has(point.columnId)) {
        visibleDataColumnIdsRef.current.add(point.columnId);
        newlyVisibleColumns.push(point);
      }
    }

    if (newlyVisibleColumns.length > 0) {
      visibleDataColumnsRef.current = [...visibleDataColumnsRef.current, ...newlyVisibleColumns].sort(
        (a, b) => a.columnId - b.columnId
      );
      timeFilteredDataRef.current.dataColumnFirstSeenData = visibleDataColumnsRef.current;
      mutated = true;
    }

    if (mutated) {
      setDataVersion(prev => prev + 1);
    }
  }, [
    quantizedTime,
    sortedMapPoints,
    deduplicatedBlobTimeline,
    sortedContinentalSeries,
    attestationTimeToCount,
    attestationActualCount,
    attestationTotalExpected,
    dataColumnFirstSeenData,
  ]);

  const value = useMemo<SlotLiveDataContextValue>(() => {
    // Reference dataVersion so the dependency is honored
    void dataVersion;
    return { timeFilteredData: timeFilteredDataRef.current };
  }, [dataVersion]);

  return <SlotLiveDataContext.Provider value={value}>{children}</SlotLiveDataContext.Provider>;
}

interface BlockDetailsSectionProps {
  data: BlockDetailsCardProps['data'];
  slotProgressPhases: BlockDetailsCardProps['slotProgressPhases'];
}

const LiveBlockDetailsCard = memo(function LiveBlockDetailsCard({
  data,
  slotProgressPhases,
}: BlockDetailsSectionProps) {
  const { slotProgress } = useSlotPlayerProgress();
  return <BlockDetailsCard data={data} currentTime={slotProgress} slotProgressPhases={slotProgressPhases} />;
});

type SidebarStaticProps = Omit<SidebarProps, 'currentTime' | 'slotDuration'> & { slotDuration?: number };

const LiveSidebar = memo(function LiveSidebar({ slotDuration = SLOT_DURATION_MS, ...props }: SidebarStaticProps) {
  const { slotProgress } = useSlotPlayerProgress();
  return <Sidebar {...props} currentTime={slotProgress} slotDuration={slotDuration} />;
});

interface LiveSlotTimelineProps {
  phases: SidebarProps['phases'];
  onTimeClick: (timeMs: number) => void;
  showInlineLabels?: boolean;
  showTimeCutovers?: boolean;
  height?: number;
}

const LiveSlotTimeline = memo(function LiveSlotTimeline({
  phases,
  onTimeClick,
  showInlineLabels,
  showTimeCutovers,
  height,
}: LiveSlotTimelineProps) {
  const { slotProgress } = useSlotPlayerProgress();
  return (
<<<<<<< HEAD
    <>
      {/* Desktop Layout - Clean, no-gap design */}
      <div className="hidden h-screen flex-col overflow-hidden bg-background lg:flex">
        {/* Top Section - Slot Progress */}
        <div className="shrink-0 border-b border-border bg-surface px-6 py-2">
          <BlockDetailsCard
            data={slotData.blockDetails}
            currentTime={currentTime}
            slotProgressPhases={slotProgressPhases}
          />
        </div>
=======
    <SlotTimeline
      phases={phases}
      currentTime={slotProgress}
      slotDuration={SLOT_DURATION_MS}
      showInlineLabels={showInlineLabels}
      showTimeCutovers={showTimeCutovers}
      height={height}
      onTimeClick={onTimeClick}
    />
  );
});
>>>>>>> e1bf0c46

interface LiveScrollingTimelineProps {
  items: SidebarProps['items'];
  autoScroll?: boolean;
  height?: string;
}

const LiveScrollingTimeline = memo(function LiveScrollingTimeline({
  items,
  autoScroll,
  height,
}: LiveScrollingTimelineProps) {
  const { slotProgress } = useSlotPlayerProgress();
  return <ScrollingTimeline items={items} currentTime={slotProgress} autoScroll={autoScroll} height={height} />;
});

interface LiveMapChartProps {
  currentSlot: number;
  pointSizeMultiplier: number;
  height?: number | string;
}

const LiveMapChart = memo(function LiveMapChart({
  currentSlot,
  pointSizeMultiplier,
  height = '100%',
}: LiveMapChartProps) {
  const { timeFilteredData } = useSlotLiveData();
  return (
    <Map2DChart
      points={timeFilteredData.visibleMapPoints}
      height={height}
      pointSizeMultiplier={pointSizeMultiplier}
      resetKey={currentSlot}
    />
  );
});

type BottomBarBaseProps = Omit<
  BottomBarProps,
  'deduplicatedBlobData' | 'visibleContinentalPropagationData' | 'attestationChartValues' | 'dataColumnFirstSeenData'
>;

const LiveBottomBar = memo(function LiveBottomBar(props: BottomBarBaseProps) {
  const { timeFilteredData } = useSlotLiveData();
  return (
    <BottomBar
      {...props}
      deduplicatedBlobData={timeFilteredData.deduplicatedBlobData}
      visibleContinentalPropagationData={timeFilteredData.visibleContinentalPropagationData}
      attestationChartValues={timeFilteredData.attestationChartValues}
      dataColumnFirstSeenData={timeFilteredData.dataColumnFirstSeenData}
    />
  );
});

export function SlotViewLayout({ mode }: SlotViewLayoutProps): JSX.Element {
  const { currentSlot, isPlaying } = useSlotPlayerState();
  const actions = useSlotPlayerActions();
  const { activeFork } = useForks();

  const slotData = useSlotViewData(currentSlot);
  const { phases: slotProgressPhases } = useSlotProgressData(slotData.rawApiData);

  const handleTimeClick = useCallback((timeMs: number) => actions.seekToTime(timeMs), [actions]);

  const sortedMapPoints = useMemo(() => {
    return [...slotData.mapPoints].sort((a, b) => a.earliestSeenTime - b.earliestSeenTime);
  }, [slotData.mapPoints]);

  const deduplicatedBlobTimeline = useMemo(() => {
    const earliestByBlob = new Map<string, { time: number; color?: string }>();

    for (const point of slotData.blobFirstSeenData) {
      const existing = earliestByBlob.get(point.blobId);
      if (!existing || point.time < existing.time) {
        earliestByBlob.set(point.blobId, { time: point.time, color: point.color });
      }
    }

    return Array.from(earliestByBlob.entries())
      .map(([blobId, value]) => ({ blobId, time: value.time, color: value.color }))
      .sort((a, b) => a.time - b.time);
  }, [slotData.blobFirstSeenData]);

  const sortedContinentalSeries = useMemo(() => {
    return slotData.blobContinentalPropagationData.map(continent => ({
      ...continent,
      data: [...continent.data].sort((a, b) => a.time - b.time),
    }));
  }, [slotData.blobContinentalPropagationData]);

  const attestationTimeToCount = useMemo(() => {
    const map = new Map<number, number>();
    for (const point of slotData.attestationData) {
      map.set(point.time, point.count);
    }
    return map;
  }, [slotData.attestationData]);

  return (
    <SlotLiveDataProvider
      currentSlot={currentSlot}
      sortedMapPoints={sortedMapPoints}
      deduplicatedBlobTimeline={deduplicatedBlobTimeline}
      sortedContinentalSeries={sortedContinentalSeries}
      attestationTimeToCount={attestationTimeToCount}
      attestationActualCount={slotData.attestationActualCount}
      attestationTotalExpected={slotData.attestationTotalExpected}
      dataColumnFirstSeenData={slotData.dataColumnFirstSeenData}
    >
      <>
        <div className="hidden h-screen flex-col overflow-hidden bg-background lg:flex">
          <div className="shrink-0 border-b border-border bg-surface px-6 py-4">
            <LiveBlockDetailsCard data={slotData.blockDetails} slotProgressPhases={slotProgressPhases} />
          </div>

          <div className="grid min-h-0 flex-1 grid-cols-12">
            <div className="col-span-9 overflow-hidden border-r border-border bg-background">
              <LiveMapChart currentSlot={currentSlot} pointSizeMultiplier={1.2} />
            </div>

            <div className="col-span-3 overflow-hidden bg-surface">
              <LiveSidebar
                currentSlot={currentSlot}
                activeFork={activeFork}
                phases={slotData.sidebarPhases}
                slotDuration={SLOT_DURATION_MS}
                items={slotData.sidebarItems}
                isPlaying={isPlaying}
                onPlayPause={actions.toggle}
                onBackward={actions.previousSlot}
                onForward={actions.nextSlot}
                onTimeClick={handleTimeClick}
                isLive={mode === 'live'}
              />
            </div>
          </div>

          <div className="h-[22vh] shrink-0 border-t border-border bg-surface">
            <LiveBottomBar
              activeFork={activeFork}
              blockVersion={slotData.blockDetails?.blockVersion}
              blobCount={slotData.blobCount}
              dataColumnBlobCount={slotData.dataColumnBlobCount}
              currentSlot={currentSlot}
              attestationTotalExpected={slotData.attestationTotalExpected}
              attestationMaxCount={slotData.attestationMaxCount}
              mode={mode}
            />
          </div>
        </div>

        <div className="flex h-[calc(100vh-65px)] flex-col overflow-hidden lg:hidden">
          <div className="h-[60px] shrink-0">
            <MobileSlotHeader
              currentSlot={currentSlot}
              activeFork={activeFork}
              isPlaying={isPlaying}
              onPlayPause={actions.toggle}
              onBackward={actions.previousSlot}
              onForward={actions.nextSlot}
              isLive={mode === 'live'}
            />
          </div>

          <div className="h-[56px] shrink-0 overflow-hidden border-b border-border bg-surface px-3 py-2">
            <LiveSlotTimeline
              phases={slotData.sidebarPhases}
              onTimeClick={handleTimeClick}
              showInlineLabels={true}
              showTimeCutovers={false}
              height={48}
            />
          </div>

          <div className="min-h-0 flex-1 overflow-hidden border-b border-border bg-surface">
            <LiveScrollingTimeline items={slotData.sidebarItems} autoScroll={true} height="100%" />
          </div>

          <div className="h-[264px] shrink-0 overflow-hidden bg-background">
            <LiveMapChart currentSlot={currentSlot} pointSizeMultiplier={1.5} />
          </div>

          <div className="h-[25vh] shrink-0">
            <LiveBottomBar
              activeFork={activeFork}
              blockVersion={slotData.blockDetails?.blockVersion}
              blobCount={slotData.blobCount}
              dataColumnBlobCount={slotData.dataColumnBlobCount}
              currentSlot={currentSlot}
              attestationTotalExpected={slotData.attestationTotalExpected}
              attestationMaxCount={slotData.attestationMaxCount}
              mode={mode}
            />
          </div>
        </div>
      </>
    </SlotLiveDataProvider>
  );
}<|MERGE_RESOLUTION|>--- conflicted
+++ resolved
@@ -287,19 +287,6 @@
 }: LiveSlotTimelineProps) {
   const { slotProgress } = useSlotPlayerProgress();
   return (
-<<<<<<< HEAD
-    <>
-      {/* Desktop Layout - Clean, no-gap design */}
-      <div className="hidden h-screen flex-col overflow-hidden bg-background lg:flex">
-        {/* Top Section - Slot Progress */}
-        <div className="shrink-0 border-b border-border bg-surface px-6 py-2">
-          <BlockDetailsCard
-            data={slotData.blockDetails}
-            currentTime={currentTime}
-            slotProgressPhases={slotProgressPhases}
-          />
-        </div>
-=======
     <SlotTimeline
       phases={phases}
       currentTime={slotProgress}
@@ -311,7 +298,6 @@
     />
   );
 });
->>>>>>> e1bf0c46
 
 interface LiveScrollingTimelineProps {
   items: SidebarProps['items'];
@@ -425,7 +411,7 @@
     >
       <>
         <div className="hidden h-screen flex-col overflow-hidden bg-background lg:flex">
-          <div className="shrink-0 border-b border-border bg-surface px-6 py-4">
+          <div className="shrink-0 border-b border-border bg-surface px-6 py-2">
             <LiveBlockDetailsCard data={slotData.blockDetails} slotProgressPhases={slotProgressPhases} />
           </div>
 
