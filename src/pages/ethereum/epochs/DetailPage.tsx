import { useParams } from '@tanstack/react-router';
<<<<<<< HEAD
import { useMemo } from 'react';
import { TabGroup, TabList, TabPanel, TabPanels } from '@headlessui/react';
=======
>>>>>>> 4582af01

import { Alert } from '@/components/Feedback/Alert';
import { BaseFeeChart } from '@/components/Ethereum/BaseFeeChart';
import { BlobCountChart } from '@/components/Ethereum/BlobCountChart';
import { BlockArrivalTimesChart } from '@/components/Ethereum/BlockArrivalTimesChart';
import { BlockSizeChart } from '@/components/Ethereum/BlockSizeChart';
import { BlockValueChart } from '@/components/Ethereum/BlockValueChart';
import { GasUsedChart } from '@/components/Ethereum/GasUsedChart';
import { MevAdoptionChart } from '@/components/Ethereum/MevAdoptionChart';
import { MevBuilderDistributionChart } from '@/components/Ethereum/MevBuilderDistributionChart';
import { MevRelayDistributionChart } from '@/components/Ethereum/MevRelayDistributionChart';
import { TopEntitiesChart } from '@/components/Ethereum/TopEntitiesChart';
import { TransactionCountChart } from '@/components/Ethereum/TransactionCountChart';
import { Container } from '@/components/Layout/Container';
import { Header } from '@/components/Layout/Header';
import { LoadingContainer } from '@/components/Layout/LoadingContainer';
import { Tab } from '@/components/Navigation/Tab';
import { formatEpoch } from '@/utils';
import { weiToEth } from '@/utils/ethereum';
import { useNetworkChangeRedirect } from '@/hooks/useNetworkChangeRedirect';
import { useHashTabs } from '@/hooks/useHashTabs';
import { Route } from '@/routes/ethereum/epochs/$epoch';

import { EpochHeader, EpochSlotsTable } from './components';
import { useEpochDetailData } from './hooks';

/**
 * Epoch detail page - comprehensive analysis of a single epoch
 *
 * Shows:
 * - Basic epoch statistics
 * - Missed attestations by entity time series chart
 * - Comprehensive table of all slots in the epoch
 *
 * Validates epoch parameter and handles errors
 */
export function DetailPage(): React.JSX.Element {
  const params = useParams({ from: '/ethereum/epochs/$epoch' });
  const context = Route.useRouteContext();

  // Redirect to epochs index when network changes
  useNetworkChangeRedirect(context.redirectOnNetworkChange);

  // Parse and validate epoch parameter
  const parsed = parseInt(params.epoch, 10);
  const epoch = isNaN(parsed) || parsed < 0 ? null : parsed;

  // Fetch data for this epoch
  const { data, isLoading, error } = useEpochDetailData(epoch ?? 0);

  // Hash-based tab routing
  const { selectedIndex, onChange } = useHashTabs([
    { hash: 'slots' },
    {
      hash: 'blocks',
      anchors: [
        'blob-count-chart',
        'gas-chart',
        'transaction-count-chart',
        'base-fee-chart',
        'block-size-chart',
        'block-arrival-times-chart',
      ],
    },
    { hash: 'validators', anchors: ['missed-attestations-chart'] },
    {
      hash: 'mev',
      anchors: [
        'mev-adoption-chart',
        'block-value-chart',
        'mev-builder-distribution-chart',
        'mev-relay-distribution-chart',
      ],
    },
  ]);

  // Calculate p95 block arrival time
  const p95BlockArrivalTime = useMemo(() => {
    if (!data) return null;
    const p90Values = data.blockArrivalTimeSeries.filter(d => d.p90 !== null).map(d => d.p90!);
    if (p90Values.length === 0) return null;
    return p90Values.reduce((sum, val) => sum + val, 0) / p90Values.length / 1000; // Convert to seconds
  }, [data]);

  // Handle invalid epoch
  if (epoch === null) {
    return (
      <Container>
        <Header title="Invalid Epoch" description="The epoch parameter must be a valid non-negative integer" />
        <Alert variant="error" title="Invalid Epoch" description={`"${params.epoch}" is not a valid epoch number.`} />
      </Container>
    );
  }

  // Loading state
  if (isLoading) {
    return (
      <Container>
        <Header title={`Epoch ${formatEpoch(epoch)}`} description="Loading epoch data..." />
        <LoadingContainer className="h-96" />
      </Container>
    );
  }

  // Error state
  if (error) {
    return (
      <Container>
        <Header title={`Epoch ${formatEpoch(epoch)}`} description="Error loading epoch data" />
        <Alert variant="error" title="Error Loading Epoch Data" description={error.message} />
      </Container>
    );
  }

  // No data state
  if (!data) {
    return (
      <Container>
        <Header title={`Epoch ${formatEpoch(epoch)}`} description="No data available" />
        <Alert
          variant="info"
          title="No Data Available"
          description="No data was found for this epoch. It may not have occurred yet or data may not be available."
        />
      </Container>
    );
  }

  const startSlot = epoch * 32;
  const endSlot = startSlot + 31;

  return (
    <Container>
      {/* Unified Header with all stats integrated */}
      <EpochHeader
        epoch={epoch}
        stats={data.stats}
        timestamp={data.stats.epochStartDateTime}
        p95BlockArrivalTime={p95BlockArrivalTime}
      />

      {/* Tabbed Content */}
      <div className="mt-8">
        <TabGroup selectedIndex={selectedIndex} onChange={onChange}>
          <TabList className="flex gap-2 border-b border-border">
            <Tab hash="slots">Slots</Tab>
            <Tab hash="blocks">Blocks</Tab>
            <Tab hash="validators">Validators</Tab>
            <Tab hash="mev">MEV</Tab>
          </TabList>

          <TabPanels className="mt-6">
            {/* Slots Tab */}
            <TabPanel>
              <EpochSlotsTable slots={data.slots} />
            </TabPanel>

            {/* Blocks Tab */}
            <TabPanel>
              <div className="grid grid-cols-1 gap-6 lg:grid-cols-2">
                <BlobCountChart
                  data={data.blockProductionTimeSeries.map(d => ({ x: d.slot, value: d.blobCount }))}
                  xAxis={{ name: 'Slot', min: startSlot, max: endSlot }}
                  anchorId="blob-count-chart"
                  relativeSlots={{ epoch }}
                  syncGroup="slot-number"
                />
                <GasUsedChart
                  data={data.blockProductionTimeSeries
                    .filter(d => d.gasUsed !== null)
                    .map(d => ({ x: d.slot, gasUsed: d.gasUsed!, gasLimit: d.gasLimit ?? undefined }))}
                  xAxis={{ name: 'Slot', min: startSlot, max: endSlot }}
                  anchorId="gas-chart"
                  relativeSlots={{ epoch }}
                  syncGroup="slot-number"
                />
                <TransactionCountChart
                  data={data.blockProductionTimeSeries
                    .filter(d => d.transactionCount !== null)
                    .map(d => ({ x: d.slot, value: d.transactionCount! }))}
                  xAxis={{ name: 'Slot', min: startSlot, max: endSlot }}
                  anchorId="transaction-count-chart"
                  relativeSlots={{ epoch }}
                  syncGroup="slot-number"
                />
                <BaseFeeChart
                  data={data.blockProductionTimeSeries
                    .filter(d => d.baseFeePerGas !== null)
                    .map(d => ({ x: d.slot, value: d.baseFeePerGas! }))}
                  xAxis={{ name: 'Slot', min: startSlot, max: endSlot }}
                  anchorId="base-fee-chart"
                  relativeSlots={{ epoch }}
                  syncGroup="slot-number"
                />
                <BlockSizeChart
                  data={data.blockSizeTimeSeries.map(d => ({
                    x: d.slot,
                    consensusSize: d.consensusSize,
                    consensusSizeCompressed: d.consensusSizeCompressed,
                    executionSize: d.executionSize,
                    executionSizeCompressed: d.executionSizeCompressed,
                  }))}
                  xAxis={{ name: 'Slot', min: startSlot, max: endSlot }}
                  anchorId="block-size-chart"
                  relativeSlots={{ epoch }}
                  syncGroup="slot-number"
                />
                <BlockArrivalTimesChart
                  data={data.blockArrivalTimeSeries.map(d => ({
                    x: d.slot,
                    min: d.min,
                    p05: d.p05,
                    p50: d.p50,
                    p90: d.p90,
                    max: d.max,
                  }))}
                  xAxis={{ name: 'Slot', min: startSlot, max: endSlot }}
                  anchorId="block-arrival-times-chart"
                  relativeSlots={{ epoch }}
                  syncGroup="slot-number"
                />
              </div>
            </TabPanel>

            {/* Validators Tab */}
            <TabPanel>
              <TopEntitiesChart
                data={data.missedAttestationsByEntity.map(m => ({ x: m.slot, entity: m.entity, count: m.count }))}
                xAxis={{ name: 'Slot', min: startSlot, max: endSlot }}
                yAxis={{ name: 'Missed' }}
                title="Offline Validators"
                topN={10}
                anchorId="missed-attestations-chart"
                emptyMessage="No offline validators detected in this epoch"
                relativeSlots={{ epoch }}
                syncGroup="slot-number"
              />
            </TabPanel>

            {/* MEV Tab */}
            <TabPanel>
              <div className="grid grid-cols-1 gap-6 lg:grid-cols-2">
                <MevAdoptionChart
                  data={data.mevTimeSeries.map(d => ({ hasMev: d.hasMev }))}
                  anchorId="mev-adoption-chart"
                />
                <BlockValueChart
                  data={data.mevTimeSeries
                    .filter(d => d.blockValue !== null)
                    .map(d => ({ x: d.slot, value: weiToEth(d.blockValue!) }))}
                  xAxis={{ name: 'Slot', min: startSlot, max: endSlot }}
                  anchorId="block-value-chart"
                  relativeSlots={{ epoch }}
                  syncGroup="slot-number"
                />
                <MevBuilderDistributionChart data={data.mevTimeSeries} anchorId="mev-builder-distribution-chart" />
                <MevRelayDistributionChart data={data.mevTimeSeries} anchorId="mev-relay-distribution-chart" />
              </div>
            </TabPanel>
          </TabPanels>
        </TabGroup>
      </div>
    </Container>
  );
}<|MERGE_RESOLUTION|>--- conflicted
+++ resolved
@@ -1,9 +1,6 @@
 import { useParams } from '@tanstack/react-router';
-<<<<<<< HEAD
 import { useMemo } from 'react';
 import { TabGroup, TabList, TabPanel, TabPanels } from '@headlessui/react';
-=======
->>>>>>> 4582af01
 
 import { Alert } from '@/components/Feedback/Alert';
 import { BaseFeeChart } from '@/components/Ethereum/BaseFeeChart';
