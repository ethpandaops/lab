--- conflicted
+++ resolved
@@ -24,38 +24,6 @@
 	qb := NewQueryBuilder()
 
 	// Add primary key filter
-<<<<<<< HEAD
-	switch filter := req.SlotStartDateTime.Filter.(type) {
-	case *UInt32Filter_Eq:
-		qb.AddCondition("slot_start_date_time", "=", DateTimeValue{filter.Eq})
-	case *UInt32Filter_Ne:
-		qb.AddCondition("slot_start_date_time", "!=", DateTimeValue{filter.Ne})
-	case *UInt32Filter_Lt:
-		qb.AddCondition("slot_start_date_time", "<", DateTimeValue{filter.Lt})
-	case *UInt32Filter_Lte:
-		qb.AddCondition("slot_start_date_time", "<=", DateTimeValue{filter.Lte})
-	case *UInt32Filter_Gt:
-		qb.AddCondition("slot_start_date_time", ">", DateTimeValue{filter.Gt})
-	case *UInt32Filter_Gte:
-		qb.AddCondition("slot_start_date_time", ">=", DateTimeValue{filter.Gte})
-	case *UInt32Filter_Between:
-		qb.AddBetweenCondition("slot_start_date_time", DateTimeValue{filter.Between.Min}, DateTimeValue{filter.Between.Max.GetValue()})
-	case *UInt32Filter_In:
-		if len(filter.In.Values) > 0 {
-			converted := make([]interface{}, len(filter.In.Values))
-			for i, v := range filter.In.Values {
-				converted[i] = DateTimeValue{v}
-			}
-			qb.AddInCondition("slot_start_date_time", converted)
-		}
-	case *UInt32Filter_NotIn:
-		if len(filter.NotIn.Values) > 0 {
-			converted := make([]interface{}, len(filter.NotIn.Values))
-			for i, v := range filter.NotIn.Values {
-				converted[i] = DateTimeValue{v}
-			}
-			qb.AddNotInCondition("slot_start_date_time", converted)
-=======
 	if req.SlotStartDateTime != nil {
 		switch filter := req.SlotStartDateTime.Filter.(type) {
 		case *UInt32Filter_Eq:
@@ -90,7 +58,6 @@
 			}
 		default:
 			// Unsupported filter type
->>>>>>> 4a79f5d0
 		}
 	}
 
