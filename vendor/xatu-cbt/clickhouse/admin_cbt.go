// Code generated by clickhouse-proto-gen. DO NOT EDIT.
// SQL query builder for admin_cbt

package clickhouse

import (
	"fmt"
)

// BuildListAdminCbtQuery constructs a parameterized SQL query from a ListAdminCbtRequest
func BuildListAdminCbtQuery(req *ListAdminCbtRequest, options ...QueryOption) (SQLQuery, error) {
	// Validate that at least one primary key is provided
	// Primary keys can come from base table or projections
	if req.Database == nil {
		return SQLQuery{}, fmt.Errorf("primary key field database is required")
	}

	// Build query using QueryBuilder
	qb := NewQueryBuilder()

	// Add primary key filter
	switch filter := req.Database.Filter.(type) {
	case *StringFilter_Eq:
		qb.AddCondition("database", "=", filter.Eq)
	case *StringFilter_Ne:
		qb.AddCondition("database", "!=", filter.Ne)
	case *StringFilter_Contains:
		qb.AddLikeCondition("database", "%" + filter.Contains + "%")
	case *StringFilter_StartsWith:
		qb.AddLikeCondition("database", filter.StartsWith + "%")
	case *StringFilter_EndsWith:
		qb.AddLikeCondition("database", "%" + filter.EndsWith)
	case *StringFilter_Like:
		qb.AddLikeCondition("database", filter.Like)
	case *StringFilter_NotLike:
		qb.AddNotLikeCondition("database", filter.NotLike)
	case *StringFilter_In:
		if len(filter.In.Values) > 0 {
			qb.AddInCondition("database", StringSliceToInterface(filter.In.Values))
		}
	case *StringFilter_NotIn:
		if len(filter.NotIn.Values) > 0 {
			qb.AddNotInCondition("database", StringSliceToInterface(filter.NotIn.Values))
		}
	default:
		// Unsupported filter type
	}

	// Add filter for column: updated_date_time
	if req.UpdatedDateTime != nil {
		switch filter := req.UpdatedDateTime.Filter.(type) {
<<<<<<< HEAD
		case *UInt64Filter_Eq:
			qb.AddCondition("updated_date_time", "=", DateTime64Value{filter.Eq})
		case *UInt64Filter_Ne:
			qb.AddCondition("updated_date_time", "!=", DateTime64Value{filter.Ne})
		case *UInt64Filter_Lt:
			qb.AddCondition("updated_date_time", "<", DateTime64Value{filter.Lt})
		case *UInt64Filter_Lte:
			qb.AddCondition("updated_date_time", "<=", DateTime64Value{filter.Lte})
		case *UInt64Filter_Gt:
			qb.AddCondition("updated_date_time", ">", DateTime64Value{filter.Gt})
		case *UInt64Filter_Gte:
			qb.AddCondition("updated_date_time", ">=", DateTime64Value{filter.Gte})
		case *UInt64Filter_Between:
			qb.AddBetweenCondition("updated_date_time", DateTime64Value{filter.Between.Min}, DateTime64Value{filter.Between.Max.GetValue()})
		case *UInt64Filter_In:
			if len(filter.In.Values) > 0 {
				converted := make([]interface{}, len(filter.In.Values))
				for i, v := range filter.In.Values {
					converted[i] = DateTime64Value{v}
=======
		case *Int64Filter_Eq:
			qb.AddCondition("updated_date_time", "=", DateTime64Value{uint64(filter.Eq)})
		case *Int64Filter_Ne:
			qb.AddCondition("updated_date_time", "!=", DateTime64Value{uint64(filter.Ne)})
		case *Int64Filter_Lt:
			qb.AddCondition("updated_date_time", "<", DateTime64Value{uint64(filter.Lt)})
		case *Int64Filter_Lte:
			qb.AddCondition("updated_date_time", "<=", DateTime64Value{uint64(filter.Lte)})
		case *Int64Filter_Gt:
			qb.AddCondition("updated_date_time", ">", DateTime64Value{uint64(filter.Gt)})
		case *Int64Filter_Gte:
			qb.AddCondition("updated_date_time", ">=", DateTime64Value{uint64(filter.Gte)})
		case *Int64Filter_Between:
			qb.AddBetweenCondition("updated_date_time", DateTime64Value{uint64(filter.Between.Min)}, DateTime64Value{uint64(filter.Between.Max.GetValue())})
		case *Int64Filter_In:
			if len(filter.In.Values) > 0 {
				converted := make([]interface{}, len(filter.In.Values))
				for i, v := range filter.In.Values {
					converted[i] = DateTime64Value{uint64(v)}
>>>>>>> 4a79f5d0
				}
				qb.AddInCondition("updated_date_time", converted)
			}
		case *Int64Filter_NotIn:
			if len(filter.NotIn.Values) > 0 {
				converted := make([]interface{}, len(filter.NotIn.Values))
				for i, v := range filter.NotIn.Values {
<<<<<<< HEAD
					converted[i] = DateTime64Value{v}
=======
					converted[i] = DateTime64Value{uint64(v)}
>>>>>>> 4a79f5d0
				}
				qb.AddNotInCondition("updated_date_time", converted)
			}
		default:
			// Unsupported filter type
		}
	}

	// Add filter for column: table
	if req.Table != nil {
		switch filter := req.Table.Filter.(type) {
		case *StringFilter_Eq:
			qb.AddCondition("table", "=", filter.Eq)
		case *StringFilter_Ne:
			qb.AddCondition("table", "!=", filter.Ne)
		case *StringFilter_Contains:
			qb.AddLikeCondition("table", "%" + filter.Contains + "%")
		case *StringFilter_StartsWith:
			qb.AddLikeCondition("table", filter.StartsWith + "%")
		case *StringFilter_EndsWith:
			qb.AddLikeCondition("table", "%" + filter.EndsWith)
		case *StringFilter_Like:
			qb.AddLikeCondition("table", filter.Like)
		case *StringFilter_NotLike:
			qb.AddNotLikeCondition("table", filter.NotLike)
		case *StringFilter_In:
			if len(filter.In.Values) > 0 {
				qb.AddInCondition("table", StringSliceToInterface(filter.In.Values))
			}
		case *StringFilter_NotIn:
			if len(filter.NotIn.Values) > 0 {
				qb.AddNotInCondition("table", StringSliceToInterface(filter.NotIn.Values))
			}
		default:
			// Unsupported filter type
		}
	}

	// Add filter for column: position
	if req.Position != nil {
		switch filter := req.Position.Filter.(type) {
		case *UInt64Filter_Eq:
			qb.AddCondition("position", "=", filter.Eq)
		case *UInt64Filter_Ne:
			qb.AddCondition("position", "!=", filter.Ne)
		case *UInt64Filter_Lt:
			qb.AddCondition("position", "<", filter.Lt)
		case *UInt64Filter_Lte:
			qb.AddCondition("position", "<=", filter.Lte)
		case *UInt64Filter_Gt:
			qb.AddCondition("position", ">", filter.Gt)
		case *UInt64Filter_Gte:
			qb.AddCondition("position", ">=", filter.Gte)
		case *UInt64Filter_Between:
			qb.AddBetweenCondition("position", filter.Between.Min, filter.Between.Max.GetValue())
		case *UInt64Filter_In:
			if len(filter.In.Values) > 0 {
				qb.AddInCondition("position", UInt64SliceToInterface(filter.In.Values))
			}
		case *UInt64Filter_NotIn:
			if len(filter.NotIn.Values) > 0 {
				qb.AddNotInCondition("position", UInt64SliceToInterface(filter.NotIn.Values))
			}
		default:
			// Unsupported filter type
		}
	}

	// Add filter for column: interval
	if req.Interval != nil {
		switch filter := req.Interval.Filter.(type) {
		case *UInt64Filter_Eq:
			qb.AddCondition("interval", "=", filter.Eq)
		case *UInt64Filter_Ne:
			qb.AddCondition("interval", "!=", filter.Ne)
		case *UInt64Filter_Lt:
			qb.AddCondition("interval", "<", filter.Lt)
		case *UInt64Filter_Lte:
			qb.AddCondition("interval", "<=", filter.Lte)
		case *UInt64Filter_Gt:
			qb.AddCondition("interval", ">", filter.Gt)
		case *UInt64Filter_Gte:
			qb.AddCondition("interval", ">=", filter.Gte)
		case *UInt64Filter_Between:
			qb.AddBetweenCondition("interval", filter.Between.Min, filter.Between.Max.GetValue())
		case *UInt64Filter_In:
			if len(filter.In.Values) > 0 {
				qb.AddInCondition("interval", UInt64SliceToInterface(filter.In.Values))
			}
		case *UInt64Filter_NotIn:
			if len(filter.NotIn.Values) > 0 {
				qb.AddNotInCondition("interval", UInt64SliceToInterface(filter.NotIn.Values))
			}
		default:
			// Unsupported filter type
		}
	}

	// Handle pagination per AIP-132
	// Validate page size
	if req.PageSize < 0 {
		return SQLQuery{}, fmt.Errorf("page_size must be non-negative, got %d", req.PageSize)
	}
	if req.PageSize > 10000 {
		return SQLQuery{}, fmt.Errorf("page_size must not exceed %d, got %d", 10000, req.PageSize)
	}

	var limit, offset uint32
	limit = 100 // Default page size
	if req.PageSize > 0 {
		limit = uint32(req.PageSize)
	}
	if req.PageToken != "" {
		decodedOffset, err := DecodePageToken(req.PageToken)
		if err != nil {
			return SQLQuery{}, fmt.Errorf("invalid page_token: %w", err)
		}
		offset = decodedOffset
	}

	// Handle custom ordering if provided
	var orderByClause string
	if req.OrderBy != "" {
		validFields := []string{"updated_date_time", "database", "table", "position", "interval"}
		orderFields, err := ParseOrderBy(req.OrderBy, validFields)
		if err != nil {
			return SQLQuery{}, fmt.Errorf("invalid order_by: %w", err)
		}
		orderByClause = BuildOrderByClause(orderFields)
	} else {
		// Default sorting by primary key
		orderByClause = " ORDER BY database" + ", `table`" + ", position"
	}

	// Build column list
	columns := []string{"toUnixTimestamp64Micro(`updated_date_time`) AS `updated_date_time`", "database", "table", "position", "interval"}

	return BuildParameterizedQuery("admin_cbt", columns, qb, orderByClause, limit, offset, options...)
}

// BuildGetAdminCbtQuery constructs a parameterized SQL query from a GetAdminCbtRequest
func BuildGetAdminCbtQuery(req *GetAdminCbtRequest, options ...QueryOption) (SQLQuery, error) {
	// Validate primary key is provided
	if req.Database == "" {
		return SQLQuery{}, fmt.Errorf("primary key field database is required")
	}

	// Build query with primary key condition
	qb := NewQueryBuilder()
	qb.AddCondition("database", "=", req.Database)

	// Build ORDER BY clause
	orderByClause := " ORDER BY database, `table`, position"

	// Build column list
	columns := []string{"toUnixTimestamp64Micro(`updated_date_time`) AS `updated_date_time`", "database", "table", "position", "interval"}

	// Return single record
	return BuildParameterizedQuery("admin_cbt", columns, qb, orderByClause, 1, 0, options...)
}<|MERGE_RESOLUTION|>--- conflicted
+++ resolved
@@ -49,27 +49,6 @@
 	// Add filter for column: updated_date_time
 	if req.UpdatedDateTime != nil {
 		switch filter := req.UpdatedDateTime.Filter.(type) {
-<<<<<<< HEAD
-		case *UInt64Filter_Eq:
-			qb.AddCondition("updated_date_time", "=", DateTime64Value{filter.Eq})
-		case *UInt64Filter_Ne:
-			qb.AddCondition("updated_date_time", "!=", DateTime64Value{filter.Ne})
-		case *UInt64Filter_Lt:
-			qb.AddCondition("updated_date_time", "<", DateTime64Value{filter.Lt})
-		case *UInt64Filter_Lte:
-			qb.AddCondition("updated_date_time", "<=", DateTime64Value{filter.Lte})
-		case *UInt64Filter_Gt:
-			qb.AddCondition("updated_date_time", ">", DateTime64Value{filter.Gt})
-		case *UInt64Filter_Gte:
-			qb.AddCondition("updated_date_time", ">=", DateTime64Value{filter.Gte})
-		case *UInt64Filter_Between:
-			qb.AddBetweenCondition("updated_date_time", DateTime64Value{filter.Between.Min}, DateTime64Value{filter.Between.Max.GetValue()})
-		case *UInt64Filter_In:
-			if len(filter.In.Values) > 0 {
-				converted := make([]interface{}, len(filter.In.Values))
-				for i, v := range filter.In.Values {
-					converted[i] = DateTime64Value{v}
-=======
 		case *Int64Filter_Eq:
 			qb.AddCondition("updated_date_time", "=", DateTime64Value{uint64(filter.Eq)})
 		case *Int64Filter_Ne:
@@ -89,7 +68,6 @@
 				converted := make([]interface{}, len(filter.In.Values))
 				for i, v := range filter.In.Values {
 					converted[i] = DateTime64Value{uint64(v)}
->>>>>>> 4a79f5d0
 				}
 				qb.AddInCondition("updated_date_time", converted)
 			}
@@ -97,11 +75,7 @@
 			if len(filter.NotIn.Values) > 0 {
 				converted := make([]interface{}, len(filter.NotIn.Values))
 				for i, v := range filter.NotIn.Values {
-<<<<<<< HEAD
-					converted[i] = DateTime64Value{v}
-=======
 					converted[i] = DateTime64Value{uint64(v)}
->>>>>>> 4a79f5d0
 				}
 				qb.AddNotInCondition("updated_date_time", converted)
 			}
