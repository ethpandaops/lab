--- conflicted
+++ resolved
@@ -6,38 +6,12 @@
 		"es2021": true
 	},
 	"parser": "@typescript-eslint/parser",
-<<<<<<< HEAD
-	"plugins": [
-		"@typescript-eslint",
-		"react"
-	],
-	"extends": [
-		"eslint:recommended",
-		"plugin:@typescript-eslint/recommended",
-		"plugin:react/recommended",
-		"prettier"
-	],
-	"rules": {
-		"@typescript-eslint/no-magic-numbers": "off",
-		"@typescript-eslint/no-confusing-void-expression": "off",
-		"react/boolean-prop-naming": "off",
-		"react/function-component-definition": "off",
-		"react/no-unstable-nested-components": "off",
-		"react/jsx-handler-names": "off",
-		"react/jsx-key": "warn",
-		"react/jsx-no-bind": "off",
-		"react/jsx-no-constructed-context-values": "off",
-		"react/jsx-no-script-url": "off",
-		"react/jsx-no-useless-fragment": "off",
-		"react/react-in-jsx-scope": "off"
-=======
 	"plugins": ["@typescript-eslint"],
 	"extends": ["eslint:recommended", "plugin:@typescript-eslint/recommended"],
 	"parserOptions": {
 		"project": ["./tsconfig.json"],
 		"ecmaVersion": 2021,
 		"sourceType": "module"
->>>>>>> 53ed765e
 	},
 	"settings": {
 		"react": {
