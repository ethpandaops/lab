import { Routes, Route, Outlet, useSearchParams } from 'react-router-dom';
<<<<<<< HEAD
import { useEffect, useState } from 'react';
=======
import { useEffect, useState, useRef } from 'react';
import { getConfig } from '@/config';
import type { Config } from '@/types';
>>>>>>> b3531460
import { LoadingState } from '@/components/common/LoadingState';
import { ErrorState } from '@/components/common/ErrorState';
import ScrollToTop from '@/components/common/ScrollToTop';
import Redirect from '@/components/common/Redirect';
import Home from '@/pages/Home.tsx';
import { About } from '@/pages/About.tsx';
import Xatu from '@/pages/xatu';
import { CommunityNodes } from '@/pages/xatu/CommunityNodes';
import Networks from '@/pages/xatu/networks';
import ContributorsList from '@/pages/xatu/ContributorsList';
import ContributorDetail from '@/pages/xatu/ContributorDetail';
import ForkReadiness from '@/pages/xatu/ForkReadiness';
import GeographicalChecklist from '@/pages/xatu/GeographicalChecklist';
import Layout from '@/components/layout/Layout';
import { BeaconChainTimings } from '@/pages/beacon/timings';
import { BlockTimings } from '@/pages/beacon/timings/blocks';
import { Beacon } from '@/pages/beacon';
import { BeaconLive } from '@/pages/beacon/live';
import { BeaconSlot } from '@/pages/beacon/slot';
import Experiments from '@/pages/Experiments.tsx';
import { SlotLookup } from '@/pages/beacon/slot/index';
import { ModalProvider } from '@/contexts/ModalContext.tsx';
import { LocallyBuiltBlocks } from '@/pages/beacon/LocallyBuiltBlocks';
import MevRelaysLivePage from '@/pages/beacon/mev_relays/live.tsx';
import BlockProductionLivePage from '@/pages/beacon/block-production/live.tsx';
import BlockProductionSlotPage from '@/pages/beacon/block-production/slot.tsx';
import ApplicationProvider from '@/providers/application';
import fetchBootstrap, { Bootstrap } from '@/bootstrap';
import { createLabApiClient, LabApiClient, Config } from '@/api/client.ts';

function App() {
  const [bootstrap, setBootstrap] = useState<Bootstrap | null>(null);
  const [client, setClient] = useState<LabApiClient | null>(null);
  const [config, setConfig] = useState<Config | null>(null);
  const [configError, setConfigError] = useState<Error | null>(null);
  const [bootstrapError, setBootstrapError] = useState<Error | null>(null);
  const [selectedNetwork, setSelectedNetwork] = useState('mainnet');
  const [searchParams, setSearchParams] = useSearchParams();
  const initializedRef = useRef(false);

<<<<<<< HEAD
  useEffect(() => {
    fetchBootstrap().then(setBootstrap).catch(setBootstrapError);
  }, []);

  useEffect(() => {
    if (bootstrap?.backend?.url) {
      setClient(createLabApiClient(bootstrap.backend.url));
    }
  }, [bootstrap]);

  useEffect(() => {
    if (client) {
      client
        .getConfig({})
        .then(config => {
          setConfig(config.config?.config || null);
        })
        .catch(setConfigError);
    }
  }, [client]);

  useEffect(() => {
    if (config) {
      const newParams = new URLSearchParams(searchParams);
      if (selectedNetwork === 'mainnet') {
        newParams.delete('network');
      } else {
        newParams.set('network', selectedNetwork);
      }

      setSearchParams(newParams, { replace: true });

      // Get network from URL or use mainnet as default
      const networkFromUrl = searchParams.get('network');
      const availableNetworks = Object.keys(config.ethereum?.networks || {});

      if (networkFromUrl && availableNetworks.includes(networkFromUrl)) {
        setSelectedNetwork(networkFromUrl);
      } else if (availableNetworks.length > 0 && !availableNetworks.includes(selectedNetwork)) {
        // If current network is not in available networks, switch to first available
        setSelectedNetwork(availableNetworks[0]);
      }
    }
  }, [config, selectedNetwork, searchParams, setSearchParams]);
=======
  // Add a ref to track the source of network changes
  const networkChangeSourceRef = useRef<'url' | 'ui' | null>(null);
  
  // This effect handles URL updates when the network changes via the UI
  useEffect(() => {
    // Skip URL updates during initial loading until config is loaded
    if (!initializedRef.current || !config) return;
    
    // Only update URL if the change came from UI
    if (networkChangeSourceRef.current !== 'ui') return;
    
    console.log(`[App.tsx] Network changed to ${selectedNetwork} via UI, updating URL params`);

    // Update URL when network changes (but only if it's not the default)
    const newParams = new URLSearchParams(searchParams);
    if (selectedNetwork === 'mainnet') {
      if (newParams.has('network')) {
        console.log(`[App.tsx] Removing network param (was: ${newParams.get('network')})`);
        newParams.delete('network');
        setSearchParams(newParams, { replace: true });
      }
    } else {
      if (newParams.get('network') !== selectedNetwork) {
        console.log(`[App.tsx] Setting network param to ${selectedNetwork} (was: ${newParams.get('network')})`);
        newParams.set('network', selectedNetwork);
        setSearchParams(newParams, { replace: true });
      }
    }
    
    // Reset the source after handling the change
    networkChangeSourceRef.current = null;
  }, [selectedNetwork, config, searchParams, setSearchParams]);
  
  // This effect handles direct navigation with URL network param
  useEffect(() => {
    // Only run if we're initialized and have config
    if (!initializedRef.current || !config) return;
    
    // Get network from URL
    const networkFromUrl = searchParams.get('network');
    
    // Skip if we're already processing a UI change
    if (networkChangeSourceRef.current === 'ui') return;
    
    // If the URL has a network param that differs from context, update the context
    if (networkFromUrl && networkFromUrl !== selectedNetwork) {
      console.log(`[App.tsx] URL network param changed to ${networkFromUrl}, updating context`);
      
      // Get available networks
      const availableNetworks = Object.keys(config.ethereum?.networks || {});
      
      // Only set if it's a valid network
      if (availableNetworks.includes(networkFromUrl)) {
        // Mark that this change came from URL
        networkChangeSourceRef.current = 'url';
        setSelectedNetwork(networkFromUrl);
      }
    } else if (!networkFromUrl && selectedNetwork !== 'mainnet') {
      // If there's no network in URL but we're not on mainnet, switch to mainnet
      console.log(`[App.tsx] No network param in URL, switching to mainnet`);
      networkChangeSourceRef.current = 'url';
      setSelectedNetwork('mainnet');
    }
  }, [searchParams, config, selectedNetwork]);

  // One-time initialization effect - loads config and sets up initial network
  // We use a ref to track if this effect has run to prevent re-running it
  // This is more reliable than using dependencies like selectedNetwork which can cause loops
  const hasInitializedRef = useRef(false);

  useEffect(() => {
    // Skip if we've already initialized or if we're in the middle of updating
    if (hasInitializedRef.current) return;
    
    console.log(`[App.tsx] Initializing app, searchParams: ${JSON.stringify(Object.fromEntries(searchParams.entries()))}`);
    hasInitializedRef.current = true;
    
    getConfig()
      .then(config => {
        // Initialize BeaconClockManager with config
        BeaconClockManager.getInstance().initialize(config);
        setConfig(config);

        // Get network from URL or use mainnet as default
        const networkFromUrl = searchParams.get('network');
        const availableNetworks = Object.keys(config.ethereum?.networks || {});

        console.log(`[App.tsx] Available networks: ${availableNetworks.join(', ')}`);
        console.log(`[App.tsx] Current network: ${selectedNetwork}, URL network: ${networkFromUrl || 'none'}`);

        // Only update if needed to prevent loops
        if (networkFromUrl && availableNetworks.includes(networkFromUrl) && networkFromUrl !== selectedNetwork) {
          console.log(`[App.tsx] Setting network from URL: ${networkFromUrl}`);
          setSelectedNetwork(networkFromUrl);
        } else if (availableNetworks.length > 0 && !availableNetworks.includes(selectedNetwork)) {
          // If current network is not in available networks, switch to first available
          console.log(`[App.tsx] Current network ${selectedNetwork} not available, switching to ${availableNetworks[0]}`);
          setSelectedNetwork(availableNetworks[0]);
        }
        
        // Mark as initialized AFTER network is set
        initializedRef.current = true;
        console.log(`[App.tsx] Initialization complete, network set to ${selectedNetwork}`);
      })
      .catch(error => {
        // Reset flag on error so we can retry
        hasInitializedRef.current = false;
        setConfigError(error);
      });
  }, [searchParams]); // Only depend on searchParams, not selectedNetwork
>>>>>>> b3531460

  if (configError) {
    return <ErrorState message="Failed to load configuration" error={configError} />;
  }

  if (bootstrapError) {
    return <ErrorState message="Failed to load bootstrap" error={bootstrapError} />;
  }

  if (!config) {
    return <LoadingState message="Loading configuration..." />;
  }

  if (!client) {
    return <ErrorState message="Failed to load API client" />;
  }

  if (!bootstrap) {
    return <LoadingState message="Loading bootstrap..." />;
  }

  const availableNetworks = Object.keys(config.ethereum?.networks || {});

  return (
<<<<<<< HEAD
    <ApplicationProvider
      network={{ selectedNetwork, availableNetworks }}
      config={{ config }}
      api={{ client, baseUrl: bootstrap.backend.url }}
      beacon={{ config }}
    >
      <ModalProvider>
        <ScrollToTop />
        <Routes>
          <Route path="/" element={<Layout />}>
            <Route index element={<Home />} />
            <Route path="about" element={<About />} />
            <Route path="experiments" element={<Experiments />} />
            <Route path="xatu" element={<Xatu />}>
              <Route path="community-nodes" element={<CommunityNodes />} />
              <Route path="networks" element={<Networks />} />
              <Route path="contributors" element={<ContributorsList />} />
              <Route path="contributors/:name" element={<ContributorDetail />} />
              <Route path="fork-readiness" element={<ForkReadiness />} />
              <Route path="geographical-checklist" element={<GeographicalChecklist />} />
            </Route>
            <Route path="beacon" element={<Beacon />}>
              <Route path="slot" element={<Outlet />}>
                <Route index element={<SlotLookup />} />
                <Route path="live" element={<BeaconLive />} />
                <Route path=":slot" element={<BeaconSlot />} />
=======
    <ModalProvider>
      <ConfigContext.Provider value={config}>
        <NetworkContext.Provider
          value={{
            selectedNetwork,
            setSelectedNetwork: (network, source = 'ui') => {
              // Set the source of the network change
              networkChangeSourceRef.current = source;
              setSelectedNetwork(network);
            },
            availableNetworks,
          }}
        >
          <ScrollToTop />
          <Routes>
            <Route path="/" element={<Layout />}>
              <Route index element={<Home />} />
              <Route path="about" element={<About />} />
              <Route path="experiments" element={<Experiments />} />
              <Route path="xatu" element={<Xatu />}>
                <Route path="community-nodes" element={<CommunityNodes />} />
                <Route path="networks" element={<Networks />} />
                <Route path="contributors" element={<ContributorsList />} />
                <Route path="contributors/:name" element={<ContributorDetail />} />
                <Route path="fork-readiness" element={<ForkReadiness />} />
                <Route path="geographical-checklist" element={<GeographicalChecklist />} />
>>>>>>> b3531460
              </Route>
              <Route path="timings" element={<BeaconChainTimings />}>
                <Route path="blocks" element={<BlockTimings />} />
              </Route>
              <Route path="locally-built-blocks" element={<LocallyBuiltBlocks />} />
              <Route path="mev_relays/live" element={<MevRelaysLivePage />} />
              <Route
                path="block-production"
                element={<Redirect to="/beacon/block-production/live" />}
              />
              <Route path="block-production/live" element={<BlockProductionLivePage />} />
              <Route path="block-production/:slot" element={<BlockProductionSlotPage />} />
            </Route>
          </Route>
        </Routes>
      </ModalProvider>
    </ApplicationProvider>
  );
}

export default App;<|MERGE_RESOLUTION|>--- conflicted
+++ resolved
@@ -1,11 +1,5 @@
 import { Routes, Route, Outlet, useSearchParams } from 'react-router-dom';
-<<<<<<< HEAD
 import { useEffect, useState } from 'react';
-=======
-import { useEffect, useState, useRef } from 'react';
-import { getConfig } from '@/config';
-import type { Config } from '@/types';
->>>>>>> b3531460
 import { LoadingState } from '@/components/common/LoadingState';
 import { ErrorState } from '@/components/common/ErrorState';
 import ScrollToTop from '@/components/common/ScrollToTop';
@@ -46,7 +40,6 @@
   const [searchParams, setSearchParams] = useSearchParams();
   const initializedRef = useRef(false);
 
-<<<<<<< HEAD
   useEffect(() => {
     fetchBootstrap().then(setBootstrap).catch(setBootstrapError);
   }, []);
@@ -91,118 +84,6 @@
       }
     }
   }, [config, selectedNetwork, searchParams, setSearchParams]);
-=======
-  // Add a ref to track the source of network changes
-  const networkChangeSourceRef = useRef<'url' | 'ui' | null>(null);
-  
-  // This effect handles URL updates when the network changes via the UI
-  useEffect(() => {
-    // Skip URL updates during initial loading until config is loaded
-    if (!initializedRef.current || !config) return;
-    
-    // Only update URL if the change came from UI
-    if (networkChangeSourceRef.current !== 'ui') return;
-    
-    console.log(`[App.tsx] Network changed to ${selectedNetwork} via UI, updating URL params`);
-
-    // Update URL when network changes (but only if it's not the default)
-    const newParams = new URLSearchParams(searchParams);
-    if (selectedNetwork === 'mainnet') {
-      if (newParams.has('network')) {
-        console.log(`[App.tsx] Removing network param (was: ${newParams.get('network')})`);
-        newParams.delete('network');
-        setSearchParams(newParams, { replace: true });
-      }
-    } else {
-      if (newParams.get('network') !== selectedNetwork) {
-        console.log(`[App.tsx] Setting network param to ${selectedNetwork} (was: ${newParams.get('network')})`);
-        newParams.set('network', selectedNetwork);
-        setSearchParams(newParams, { replace: true });
-      }
-    }
-    
-    // Reset the source after handling the change
-    networkChangeSourceRef.current = null;
-  }, [selectedNetwork, config, searchParams, setSearchParams]);
-  
-  // This effect handles direct navigation with URL network param
-  useEffect(() => {
-    // Only run if we're initialized and have config
-    if (!initializedRef.current || !config) return;
-    
-    // Get network from URL
-    const networkFromUrl = searchParams.get('network');
-    
-    // Skip if we're already processing a UI change
-    if (networkChangeSourceRef.current === 'ui') return;
-    
-    // If the URL has a network param that differs from context, update the context
-    if (networkFromUrl && networkFromUrl !== selectedNetwork) {
-      console.log(`[App.tsx] URL network param changed to ${networkFromUrl}, updating context`);
-      
-      // Get available networks
-      const availableNetworks = Object.keys(config.ethereum?.networks || {});
-      
-      // Only set if it's a valid network
-      if (availableNetworks.includes(networkFromUrl)) {
-        // Mark that this change came from URL
-        networkChangeSourceRef.current = 'url';
-        setSelectedNetwork(networkFromUrl);
-      }
-    } else if (!networkFromUrl && selectedNetwork !== 'mainnet') {
-      // If there's no network in URL but we're not on mainnet, switch to mainnet
-      console.log(`[App.tsx] No network param in URL, switching to mainnet`);
-      networkChangeSourceRef.current = 'url';
-      setSelectedNetwork('mainnet');
-    }
-  }, [searchParams, config, selectedNetwork]);
-
-  // One-time initialization effect - loads config and sets up initial network
-  // We use a ref to track if this effect has run to prevent re-running it
-  // This is more reliable than using dependencies like selectedNetwork which can cause loops
-  const hasInitializedRef = useRef(false);
-
-  useEffect(() => {
-    // Skip if we've already initialized or if we're in the middle of updating
-    if (hasInitializedRef.current) return;
-    
-    console.log(`[App.tsx] Initializing app, searchParams: ${JSON.stringify(Object.fromEntries(searchParams.entries()))}`);
-    hasInitializedRef.current = true;
-    
-    getConfig()
-      .then(config => {
-        // Initialize BeaconClockManager with config
-        BeaconClockManager.getInstance().initialize(config);
-        setConfig(config);
-
-        // Get network from URL or use mainnet as default
-        const networkFromUrl = searchParams.get('network');
-        const availableNetworks = Object.keys(config.ethereum?.networks || {});
-
-        console.log(`[App.tsx] Available networks: ${availableNetworks.join(', ')}`);
-        console.log(`[App.tsx] Current network: ${selectedNetwork}, URL network: ${networkFromUrl || 'none'}`);
-
-        // Only update if needed to prevent loops
-        if (networkFromUrl && availableNetworks.includes(networkFromUrl) && networkFromUrl !== selectedNetwork) {
-          console.log(`[App.tsx] Setting network from URL: ${networkFromUrl}`);
-          setSelectedNetwork(networkFromUrl);
-        } else if (availableNetworks.length > 0 && !availableNetworks.includes(selectedNetwork)) {
-          // If current network is not in available networks, switch to first available
-          console.log(`[App.tsx] Current network ${selectedNetwork} not available, switching to ${availableNetworks[0]}`);
-          setSelectedNetwork(availableNetworks[0]);
-        }
-        
-        // Mark as initialized AFTER network is set
-        initializedRef.current = true;
-        console.log(`[App.tsx] Initialization complete, network set to ${selectedNetwork}`);
-      })
-      .catch(error => {
-        // Reset flag on error so we can retry
-        hasInitializedRef.current = false;
-        setConfigError(error);
-      });
-  }, [searchParams]); // Only depend on searchParams, not selectedNetwork
->>>>>>> b3531460
 
   if (configError) {
     return <ErrorState message="Failed to load configuration" error={configError} />;
@@ -227,7 +108,6 @@
   const availableNetworks = Object.keys(config.ethereum?.networks || {});
 
   return (
-<<<<<<< HEAD
     <ApplicationProvider
       network={{ selectedNetwork, availableNetworks }}
       config={{ config }}
@@ -254,34 +134,6 @@
                 <Route index element={<SlotLookup />} />
                 <Route path="live" element={<BeaconLive />} />
                 <Route path=":slot" element={<BeaconSlot />} />
-=======
-    <ModalProvider>
-      <ConfigContext.Provider value={config}>
-        <NetworkContext.Provider
-          value={{
-            selectedNetwork,
-            setSelectedNetwork: (network, source = 'ui') => {
-              // Set the source of the network change
-              networkChangeSourceRef.current = source;
-              setSelectedNetwork(network);
-            },
-            availableNetworks,
-          }}
-        >
-          <ScrollToTop />
-          <Routes>
-            <Route path="/" element={<Layout />}>
-              <Route index element={<Home />} />
-              <Route path="about" element={<About />} />
-              <Route path="experiments" element={<Experiments />} />
-              <Route path="xatu" element={<Xatu />}>
-                <Route path="community-nodes" element={<CommunityNodes />} />
-                <Route path="networks" element={<Networks />} />
-                <Route path="contributors" element={<ContributorsList />} />
-                <Route path="contributors/:name" element={<ContributorDetail />} />
-                <Route path="fork-readiness" element={<ForkReadiness />} />
-                <Route path="geographical-checklist" element={<GeographicalChecklist />} />
->>>>>>> b3531460
               </Route>
               <Route path="timings" element={<BeaconChainTimings />}>
                 <Route path="blocks" element={<BlockTimings />} />
