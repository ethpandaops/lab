import React, { useMemo } from 'react';
import { Phase } from './types';
import { getCurrentPhase } from './PhaseUtils';
import { countUniqueBuilderPubkeys } from './utils';
import { hasNonEmptyDeliveredPayloads } from './blockUtils';

interface PhaseIconsProps {
  currentTime: number;
  nodeBlockSeen: Record<string, number>;
  nodeBlockP2P: Record<string, number>;
  blockTime?: number;
  bids: Array<{
    relayName: string;
    value: number;
    time: number;
    blockHash?: string;
    builderPubkey?: string;
    isWinning?: boolean;
  }>;
  winningBid?: {
    relayName: string;
    value: number;
  } | null;
  proposer?: {
    proposerValidatorIndex?: number;
  };
  nodes?: Record<string, any>;
  slotData?: any;
  firstContinentToSeeBlock?: string | null;
  isLocallyBuilt?: boolean;
}

// Define phase configurations
const phases = [
  {
    id: 'builder',
    icon: '🤖',
    title: 'Builders',
    description: 'Builders compete amongst each other to create the most profitable blocks.',
    color: 'orange' as const,
    nextColor: 'green',
  },
  {
    id: 'relay',
    icon: '🔄',
    title: 'Relaying',
    description: 'Relays connect builders and proposers, allowing proposers to select blocks.',
    color: 'green' as const,
    nextColor: 'amber',
  },
  {
    id: 'proposer',
    icon: '👤',
    title: 'Proposing',
    description: 'The proposer is selected to create this slot\'s block, choosing the best bid or building a block themselves.',
    color: 'amber' as const,
    nextColor: 'purple',
  },
  {
    id: 'node',
    icon: '🖥️',
    title: 'Gossiping',
    description: 'Beacon nodes gossip the proposed blocks amongst themselves.',
    color: 'purple' as const,
    nextColor: 'blue',
  },
  {
    id: 'attester',
    icon: '✓',
    title: 'Attesting',
    description: 'Attesters validate and verify the block, and attest to its correctness.',
    color: 'blue' as const,
    nextColor: 'green',
  },
  {
    id: 'accepted',
    icon: '🔒',
    title: 'Accepted',
    description: 'Once 66% of the slot\'s attesters have voted for the block, it\'s unlikely to be re-orged out.',
    color: 'green' as const,
    nextColor: '',
  },
];

const PhaseIcons: React.FC<PhaseIconsProps> = ({
  currentTime,
  nodeBlockSeen,
  nodeBlockP2P,
  blockTime,
  bids,
  winningBid,
  proposer,
  nodes = {},
  slotData,
  firstContinentToSeeBlock,
  isLocallyBuilt = false,
}) => {
  // Check if we need to override isLocallyBuilt based on the slotData content
  const effectiveIsLocallyBuilt = useMemo(() => {
    try {
      // If the explicit prop is already false, respect that
      if (!isLocallyBuilt) {
        return false;
      }
      
      // Try a more thorough check on both block and slotData
      if (slotData) {
        // Pass both block and slotData for complete checking
        const hasDeliveredPayloads = hasNonEmptyDeliveredPayloads(slotData.block, slotData);
        if (hasDeliveredPayloads) {
          return false; // Not locally built if we have delivered payloads
        }
      }
      
      // Use the provided isLocallyBuilt value
      return isLocallyBuilt;
    } catch (error) {
      // Fall back to the passed-in value in case of errors
      return isLocallyBuilt;
    }
  }, [isLocallyBuilt, slotData]);

  // Extract the attestation data from slotData based on its format
  let attestationsData = null;
  
  try {
    // If slotData is an object with numeric keys (desktop format), get the first slot's data
    if (slotData && typeof slotData === 'object') {
      const keys = Object.keys(slotData);
      if (keys.length > 0 && !isNaN(Number(keys[0]))) {
        // Desktop format: slotData is keyed by slot number
        const firstKey = keys[0];
        attestationsData = slotData[firstKey]?.attestations;
      } else {
        // Mobile format: slotData has attestations directly
        attestationsData = slotData?.attestations;
      }
    }
  } catch (error) {
    console.error('Error extracting attestation data:', error);
    attestationsData = null;
  }
  
  // Get attestation data for phase calculation - using startMs instead of inclusionDelay
  const attestationsCount =
    attestationsData?.windows?.reduce((total: number, window: any) => {
      // CRITICAL FIX: Use startMs instead of inclusionDelay
      if (window.startMs !== undefined && Number(window.startMs) <= currentTime) {
        return total + (window.validatorIndices?.length || 0);
      }
      return total;
    }, 0) || 0;

  // Use actual maximumVotes for expected attestations, with no default
  const totalExpectedAttestations = attestationsData?.maximumVotes
    ? Number(attestationsData.maximumVotes)
    : 0;

  // Calculate the current phase
  const currentPhase = getCurrentPhase(
    currentTime,
    nodeBlockSeen,
    nodeBlockP2P,
    blockTime,
    attestationsCount,
    totalExpectedAttestations,
  );

  // Calculate which relay is active
  const activeRelays = React.useMemo(() => {
    const relaysSet = new Set(
      bids.filter(bid => bid.time <= currentTime).map(bid => bid.relayName),
    );
    return relaysSet.size;
  }, [bids, currentTime]);

  // Helper function to determine if an entity should be active in current phase
  // Modified to keep entities active once they've been activated
  const isActiveInPhase = (
    entity: 'builder' | 'relay' | 'proposer' | 'node' | 'attester' | 'accepted',
  ) => {
    // REQUIREMENT 1: If we don't have a phase (null), default to showing Building phase
    if (currentPhase === null) {
      // When no phase data is available, show builders and relays as active
      return entity === 'builder' || entity === 'relay';
    }

    // Keep each entity active once its phase has been reached or passed
    switch (entity) {
      case 'builder':
        // Builders are always active
        return true;
      case 'relay':
        // Relays are always active
        return true;
      case 'proposer':
        // Proposer active during/after propagation phase
        return currentPhase !== Phase.Building;
      case 'node':
        // Nodes active during/after propagation phase
        return currentPhase !== Phase.Building;
      case 'attester':
        // Attesters active during/after attestation phase
        return currentPhase === Phase.Attesting || currentPhase === Phase.Accepted;
      case 'accepted':
        // Accepted only active during accepted phase
        return currentPhase === Phase.Accepted;
      default:
        return false;
    }
  };

  // Function to get dynamic content for each phase
  const getDynamicContent = (phaseId: string) => {
    switch (phaseId) {
      case 'builder':
        return bids.length > 0 ? (
          <>
            {countUniqueBuilderPubkeys(bids)} builder
            {countUniqueBuilderPubkeys(bids) > 1 ? 's' : ''} bidded for this slot
          </>
        ) : (
          <>Waiting...</>
        );
        
      case 'relay':
        return activeRelays > 0 ? (
          <>
            {activeRelays} relay{activeRelays > 1 ? 's' : ''} were involved in this slot.
          </>
        ) : (
          <>Waiting...</>
        );
        
      case 'proposer':
        return proposer ? (
          <>
            {effectiveIsLocallyBuilt ? (
              <span className="font-medium">Locally built by proposer</span>
            ) : (
              <span>Built via external builder</span>
            )}
            <div className="mt-1 text-xs truncate max-w-full">
              {slotData?.entity ? (
                <span className="truncate block" title={`Validator: ${slotData.entity}`}>
                  {slotData.entity.length > 12 
                    ? `${slotData.entity.substring(0, 10)}...` 
                    : slotData.entity}
                </span>
              ) : (
                proposer.proposerValidatorIndex && (
                  <span className="truncate block">
                    Validator: {proposer.proposerValidatorIndex}
                  </span>
                )
              )}
            </div>
          </>
        ) : (
          <>Waiting...</>
        );
        
      case 'node':
        return Object.keys(nodes).length > 0 ? (
          <>{Object.keys(nodes).length} nodes from Xatu saw this block</>
        ) : (
          <>Waiting...</>
        );
        
      case 'attester':
        // REQUIREMENT 3 & 4: Calculate attestation percentage based on actual data with max from the slot
        let visibleAttestationsCount = 0;
        let totalExpectedAttestations = 0;

<<<<<<< HEAD
        {/* 3. PROPOSER PHASE */}
        <div
          className={`flex flex-col items-center text-center transition-opacity duration-300 ${isActiveInPhase('proposer') ? 'opacity-100' : 'opacity-60'}`}
        >
          <div
            className={`w-14 h-14 flex items-center justify-center rounded-full mb-1.5 shadow-md transition-colors duration-300 relative ${
              isActiveInPhase('proposer')
                ? 'bg-gradient-to-br from-amber-500/60 to-amber-600/30 border-2 border-amber-400/80' // Active
                : currentPhase === Phase.Attesting || currentPhase === Phase.Accepted
                  ? 'bg-gradient-to-br from-amber-500/40 to-amber-600/10 border-2 border-amber-400/60' // Completed
                  : 'bg-surface border border-border/80' // Not yet active
            }`}
          >
            {isLocallyBuilt &&
              blockTime !== undefined &&
              currentPhase !== Phase.Building &&
              isActiveInPhase('proposer') && (
                <div
                  className="absolute -top-6 left-1/2 transform -translate-x-1/2 text-3xl z-10"
                  role="img"
                  aria-label="Locally Built Crown"
                >
                  👑
                </div>
              )}
            <div
              className={`text-2xl ${isActiveInPhase('proposer') ? 'opacity-90' : 'opacity-50'}`}
              role="img"
              aria-label="Proposer"
            >
              👤
            </div>
          </div>
          <div
            className={`font-medium text-sm mb-0.5 ${isActiveInPhase('proposer') ? 'text-amber-300' : 'text-primary/70'}`}
          >
            Proposing
          </div>
          <div className={`text-[12px] leading-tight max-w-[100px] lg:max-w-[160px]  min-h-[48px]`}>
            <span className={`${isActiveInPhase('proposer') ? 'text-white/90' : 'text-tertiary'}`}>
              The proposer is selected to create this slot's block, choosing the best bid or
              building a block themselves.
            </span>
            <div className="h-1"></div>
            <span className={`${isActiveInPhase('proposer') ? 'text-amber-300' : 'text-tertiary'}`}>
              {proposer ? <></> : <>Waiting...</>}
            </span>
          </div>
          {currentPhase !== Phase.Building && blockTime !== undefined && (
            <div className="text-xs font-mono text-success absolute -bottom-4 whitespace-nowrap">
              {(blockTime / 1000).toFixed(1)}s
            </div>
          )}
        </div>
=======
        // Get the maximum expected attestations from the slot data
        // Use the already extracted attestationsData variable
        if (attestationsData?.maximumVotes) {
          totalExpectedAttestations = Number(attestationsData.maximumVotes);
        }
>>>>>>> b3531460

        // Count attestations that have been included up to the current time
        if (
          attestationsData?.windows &&
          Array.isArray(attestationsData.windows)
        ) {
          attestationsData.windows.forEach((window: any) => {
            // Use the same method as in the phase calculation above
            if (window.startMs !== undefined && Number(window.startMs) <= currentTime) {
              visibleAttestationsCount += window.validatorIndices?.length || 0;
            }
          });
        }

        // Show percentage in attestation or accepted phase
        if (
          (isActiveInPhase('attester') || isActiveInPhase('accepted')) &&
          totalExpectedAttestations > 0
        ) {
          // Calculate percentage
          const percentage = Math.min(
            100,
            Math.round((visibleAttestationsCount / totalExpectedAttestations) * 100),
          );
          return `${percentage}% of the attesters voted for this block`;
        }

        return 'Waiting...';
        
      case 'accepted':
        if (isActiveInPhase('accepted') && attestationsData?.windows) {
          // Calculate when it hit 66% attestations (acceptance time)
          let acceptanceTime = Infinity;
          const totalExpectedAttestations = attestationsData?.maximumVotes
            ? Number(attestationsData.maximumVotes)
            : 0;

          if (totalExpectedAttestations > 0) {
            // Threshold for 66% of attestations
            const threshold = Math.ceil(totalExpectedAttestations * 0.66);
            let cumulativeAttestations = 0;

            // Sort windows by time
            const sortedWindows = [...(attestationsData.windows || [])].sort(
              (a, b) => {
                return Number(a.startMs || Infinity) - Number(b.startMs || Infinity);
              },
            );

            // Find the window when we reach 66%
            for (const window of sortedWindows) {
              if (window.startMs !== undefined && window.validatorIndices?.length) {
                cumulativeAttestations += window.validatorIndices.length;

                if (cumulativeAttestations >= threshold) {
                  acceptanceTime = Number(window.startMs);
                  break;
                }
              }
            }
          }

          // Format the acceptance time
          if (acceptanceTime !== Infinity) {
            return `This block achieved acceptance at ${(acceptanceTime / 1000).toFixed(1)}s`;
          }

          return 'Accepted';
        }
        return 'Waiting...';
      
      default:
        return 'Waiting...';
    }
  };

  // Create a badge for the proposer icon if locally built
  const getProposerBadge = () => {
    if (effectiveIsLocallyBuilt) {
      return (
        <div
          className="absolute -top-7 left-1/2 transform -translate-x-1/2 text-4xl z-50"
          role="img"
          aria-label="Locally Built Crown"
          style={{filter: "drop-shadow(0 0 4px gold)"}}
        >
          👑
        </div>
      );
    }
    return null;
  };

  return (
    <div className="w-full px-4 sm:px-6 md:px-10">
      {/* Container with responsive grid for phases and flow lines */}
      <div className="grid grid-cols-11 w-full min-w-0">
        {phases.map((phase, index) => (
          <React.Fragment key={phase.id}>
            {/* Each phase gets its own column */}
            <div className="col-span-1 flex flex-col items-center min-w-0">
              {/* Icon */}
              <div 
                className={`w-14 h-14 flex items-center justify-center rounded-full shadow-md transition-colors duration-300 relative ${
                  isActiveInPhase(phase.id as any)
                    ? `bg-gradient-to-br from-${phase.color}-500/60 to-${phase.color}-600/30 border-2 border-${phase.color}-400/80` // Active
                    : currentPhase === Phase.Propagating ||
                      currentPhase === Phase.Attesting ||
                      currentPhase === Phase.Accepted
                      ? `bg-gradient-to-br from-${phase.color}-500/30 to-${phase.color}-600/10 border-2 border-${phase.color}-400/40` // Completed
                      : 'bg-surface border border-border/80' // Not yet active
                }`}
              >
                {phase.id === 'proposer' && getProposerBadge()}
                <div
                  className={`text-2xl ${isActiveInPhase(phase.id as any) ? 'opacity-90' : 'opacity-50'}`}
                  role="img"
                  aria-label={phase.title}
                >
                  {phase.icon}
                </div>
              </div>
              
              {/* Title */}
              <div
                className={`font-medium text-sm mt-2 mb-1 text-center ${
                  isActiveInPhase(phase.id as any) ? `text-${phase.color}-300` : 'text-primary/70'
                }`}
              >
                {phase.title}
              </div>
              
              {/* Description */}
              <div 
                className={`text-[12px] leading-tight text-left min-h-[75px] transition-opacity duration-300 w-full px-1 ${
                  isActiveInPhase(phase.id as any) ? 'opacity-100' : 'opacity-60'
                }`}
              >
                <span className={`${isActiveInPhase(phase.id as any) ? 'text-white/90' : 'text-tertiary'} line-clamp-4 break-words`}>
                  {phase.description}
                </span>
              </div>
              
              {/* Dynamic content */}
              <div 
                className={`text-[12px] leading-tight text-center mt-2 transition-opacity duration-300 w-full min-h-[48px] ${
                  isActiveInPhase(phase.id as any) ? 'opacity-100' : 'opacity-60'
                }`}
              >
                {getDynamicContent(phase.id) === 'Waiting...' ? (
                  /* Skeleton loader for waiting state */
                  <div className="flex flex-col items-center space-y-2">
                    <div className={`h-2 w-3/4 rounded-full bg-${phase.color}-400/20 animate-pulse`}></div>
                    <div className={`h-2 w-2/3 rounded-full bg-${phase.color}-400/20 animate-pulse`}></div>
                  </div>
                ) : (
                  <span className={`${isActiveInPhase(phase.id as any) ? `text-${phase.color}-300` : 'text-tertiary'} break-words line-clamp-3`}>
                    {getDynamicContent(phase.id)}
                  </span>
                )}
                {phase.id === 'proposer' && currentPhase !== Phase.Building && blockTime !== undefined && (
                  <div className="text-xs font-mono text-success mt-1 whitespace-nowrap">
                    {(blockTime / 1000).toFixed(1)}s
                  </div>
                )}
              </div>
            </div>
            
            {/* Flow line after each phase except the last one */}
            {index < phases.length - 1 && (
              <div className="col-span-1 flex items-center h-14">
                <div 
                  className={`h-1.5 w-full rounded-full shadow-inner ${
                    // Only apply the gradient when both phases are active or when second phase is active/completed
                    (isActiveInPhase(phase.id as any) && 
                     (isActiveInPhase(phases[index + 1].id as any) || 
                      currentPhase === Phase.Propagating || 
                      currentPhase === Phase.Attesting || 
                      currentPhase === Phase.Accepted))
                      ? `bg-gradient-to-r from-${phase.color}-400 to-${phases[index + 1].color}-400`
                      : 'bg-gray-700/30' // Dimmed state
                  }`}
                  style={{ 
                    opacity: (isActiveInPhase(phase.id as any) && 
                             (isActiveInPhase(phases[index + 1].id as any) || 
                              currentPhase === Phase.Propagating || 
                              currentPhase === Phase.Attesting || 
                              currentPhase === Phase.Accepted))
                              ? 0.8 : 0.4 
                  }}
                />
              </div>
            )}
          </React.Fragment>
        ))}
      </div>
    </div>
  );
};

export default PhaseIcons;<|MERGE_RESOLUTION|>--- conflicted
+++ resolved
@@ -52,7 +52,8 @@
     id: 'proposer',
     icon: '👤',
     title: 'Proposing',
-    description: 'The proposer is selected to create this slot\'s block, choosing the best bid or building a block themselves.',
+    description:
+      "The proposer is selected to create this slot's block, choosing the best bid or building a block themselves.",
     color: 'amber' as const,
     nextColor: 'purple',
   },
@@ -76,7 +77,8 @@
     id: 'accepted',
     icon: '🔒',
     title: 'Accepted',
-    description: 'Once 66% of the slot\'s attesters have voted for the block, it\'s unlikely to be re-orged out.',
+    description:
+      "Once 66% of the slot's attesters have voted for the block, it's unlikely to be re-orged out.",
     color: 'green' as const,
     nextColor: '',
   },
@@ -102,7 +104,7 @@
       if (!isLocallyBuilt) {
         return false;
       }
-      
+
       // Try a more thorough check on both block and slotData
       if (slotData) {
         // Pass both block and slotData for complete checking
@@ -111,7 +113,7 @@
           return false; // Not locally built if we have delivered payloads
         }
       }
-      
+
       // Use the provided isLocallyBuilt value
       return isLocallyBuilt;
     } catch (error) {
@@ -122,7 +124,7 @@
 
   // Extract the attestation data from slotData based on its format
   let attestationsData = null;
-  
+
   try {
     // If slotData is an object with numeric keys (desktop format), get the first slot's data
     if (slotData && typeof slotData === 'object') {
@@ -140,7 +142,7 @@
     console.error('Error extracting attestation data:', error);
     attestationsData = null;
   }
-  
+
   // Get attestation data for phase calculation - using startMs instead of inclusionDelay
   const attestationsCount =
     attestationsData?.windows?.reduce((total: number, window: any) => {
@@ -222,7 +224,7 @@
         ) : (
           <>Waiting...</>
         );
-        
+
       case 'relay':
         return activeRelays > 0 ? (
           <>
@@ -231,7 +233,7 @@
         ) : (
           <>Waiting...</>
         );
-        
+
       case 'proposer':
         return proposer ? (
           <>
@@ -243,8 +245,8 @@
             <div className="mt-1 text-xs truncate max-w-full">
               {slotData?.entity ? (
                 <span className="truncate block" title={`Validator: ${slotData.entity}`}>
-                  {slotData.entity.length > 12 
-                    ? `${slotData.entity.substring(0, 10)}...` 
+                  {slotData.entity.length > 12
+                    ? `${slotData.entity.substring(0, 10)}...`
                     : slotData.entity}
                 </span>
               ) : (
@@ -259,87 +261,27 @@
         ) : (
           <>Waiting...</>
         );
-        
+
       case 'node':
         return Object.keys(nodes).length > 0 ? (
           <>{Object.keys(nodes).length} nodes from Xatu saw this block</>
         ) : (
           <>Waiting...</>
         );
-        
+
       case 'attester':
         // REQUIREMENT 3 & 4: Calculate attestation percentage based on actual data with max from the slot
         let visibleAttestationsCount = 0;
         let totalExpectedAttestations = 0;
 
-<<<<<<< HEAD
-        {/* 3. PROPOSER PHASE */}
-        <div
-          className={`flex flex-col items-center text-center transition-opacity duration-300 ${isActiveInPhase('proposer') ? 'opacity-100' : 'opacity-60'}`}
-        >
-          <div
-            className={`w-14 h-14 flex items-center justify-center rounded-full mb-1.5 shadow-md transition-colors duration-300 relative ${
-              isActiveInPhase('proposer')
-                ? 'bg-gradient-to-br from-amber-500/60 to-amber-600/30 border-2 border-amber-400/80' // Active
-                : currentPhase === Phase.Attesting || currentPhase === Phase.Accepted
-                  ? 'bg-gradient-to-br from-amber-500/40 to-amber-600/10 border-2 border-amber-400/60' // Completed
-                  : 'bg-surface border border-border/80' // Not yet active
-            }`}
-          >
-            {isLocallyBuilt &&
-              blockTime !== undefined &&
-              currentPhase !== Phase.Building &&
-              isActiveInPhase('proposer') && (
-                <div
-                  className="absolute -top-6 left-1/2 transform -translate-x-1/2 text-3xl z-10"
-                  role="img"
-                  aria-label="Locally Built Crown"
-                >
-                  👑
-                </div>
-              )}
-            <div
-              className={`text-2xl ${isActiveInPhase('proposer') ? 'opacity-90' : 'opacity-50'}`}
-              role="img"
-              aria-label="Proposer"
-            >
-              👤
-            </div>
-          </div>
-          <div
-            className={`font-medium text-sm mb-0.5 ${isActiveInPhase('proposer') ? 'text-amber-300' : 'text-primary/70'}`}
-          >
-            Proposing
-          </div>
-          <div className={`text-[12px] leading-tight max-w-[100px] lg:max-w-[160px]  min-h-[48px]`}>
-            <span className={`${isActiveInPhase('proposer') ? 'text-white/90' : 'text-tertiary'}`}>
-              The proposer is selected to create this slot's block, choosing the best bid or
-              building a block themselves.
-            </span>
-            <div className="h-1"></div>
-            <span className={`${isActiveInPhase('proposer') ? 'text-amber-300' : 'text-tertiary'}`}>
-              {proposer ? <></> : <>Waiting...</>}
-            </span>
-          </div>
-          {currentPhase !== Phase.Building && blockTime !== undefined && (
-            <div className="text-xs font-mono text-success absolute -bottom-4 whitespace-nowrap">
-              {(blockTime / 1000).toFixed(1)}s
-            </div>
-          )}
-        </div>
-=======
         // Get the maximum expected attestations from the slot data
         // Use the already extracted attestationsData variable
         if (attestationsData?.maximumVotes) {
           totalExpectedAttestations = Number(attestationsData.maximumVotes);
         }
->>>>>>> b3531460
 
         // Count attestations that have been included up to the current time
-        if (
-          attestationsData?.windows &&
-          Array.isArray(attestationsData.windows)
-        ) {
+        if (attestationsData?.windows && Array.isArray(attestationsData.windows)) {
           attestationsData.windows.forEach((window: any) => {
             // Use the same method as in the phase calculation above
             if (window.startMs !== undefined && Number(window.startMs) <= currentTime) {
@@ -362,7 +304,7 @@
         }
 
         return 'Waiting...';
-        
+
       case 'accepted':
         if (isActiveInPhase('accepted') && attestationsData?.windows) {
           // Calculate when it hit 66% attestations (acceptance time)
@@ -377,11 +319,9 @@
             let cumulativeAttestations = 0;
 
             // Sort windows by time
-            const sortedWindows = [...(attestationsData.windows || [])].sort(
-              (a, b) => {
-                return Number(a.startMs || Infinity) - Number(b.startMs || Infinity);
-              },
-            );
+            const sortedWindows = [...(attestationsData.windows || [])].sort((a, b) => {
+              return Number(a.startMs || Infinity) - Number(b.startMs || Infinity);
+            });
 
             // Find the window when we reach 66%
             for (const window of sortedWindows) {
@@ -404,7 +344,7 @@
           return 'Accepted';
         }
         return 'Waiting...';
-      
+
       default:
         return 'Waiting...';
     }
@@ -418,7 +358,7 @@
           className="absolute -top-7 left-1/2 transform -translate-x-1/2 text-4xl z-50"
           role="img"
           aria-label="Locally Built Crown"
-          style={{filter: "drop-shadow(0 0 4px gold)"}}
+          style={{ filter: 'drop-shadow(0 0 4px gold)' }}
         >
           👑
         </div>
@@ -436,13 +376,13 @@
             {/* Each phase gets its own column */}
             <div className="col-span-1 flex flex-col items-center min-w-0">
               {/* Icon */}
-              <div 
+              <div
                 className={`w-14 h-14 flex items-center justify-center rounded-full shadow-md transition-colors duration-300 relative ${
                   isActiveInPhase(phase.id as any)
                     ? `bg-gradient-to-br from-${phase.color}-500/60 to-${phase.color}-600/30 border-2 border-${phase.color}-400/80` // Active
                     : currentPhase === Phase.Propagating ||
-                      currentPhase === Phase.Attesting ||
-                      currentPhase === Phase.Accepted
+                        currentPhase === Phase.Attesting ||
+                        currentPhase === Phase.Accepted
                       ? `bg-gradient-to-br from-${phase.color}-500/30 to-${phase.color}-600/10 border-2 border-${phase.color}-400/40` // Completed
                       : 'bg-surface border border-border/80' // Not yet active
                 }`}
@@ -456,7 +396,7 @@
                   {phase.icon}
                 </div>
               </div>
-              
+
               {/* Title */}
               <div
                 className={`font-medium text-sm mt-2 mb-1 text-center ${
@@ -465,20 +405,22 @@
               >
                 {phase.title}
               </div>
-              
+
               {/* Description */}
-              <div 
+              <div
                 className={`text-[12px] leading-tight text-left min-h-[75px] transition-opacity duration-300 w-full px-1 ${
                   isActiveInPhase(phase.id as any) ? 'opacity-100' : 'opacity-60'
                 }`}
               >
-                <span className={`${isActiveInPhase(phase.id as any) ? 'text-white/90' : 'text-tertiary'} line-clamp-4 break-words`}>
+                <span
+                  className={`${isActiveInPhase(phase.id as any) ? 'text-white/90' : 'text-tertiary'} line-clamp-4 break-words`}
+                >
                   {phase.description}
                 </span>
               </div>
-              
+
               {/* Dynamic content */}
-              <div 
+              <div
                 className={`text-[12px] leading-tight text-center mt-2 transition-opacity duration-300 w-full min-h-[48px] ${
                   isActiveInPhase(phase.id as any) ? 'opacity-100' : 'opacity-60'
                 }`}
@@ -486,43 +428,53 @@
                 {getDynamicContent(phase.id) === 'Waiting...' ? (
                   /* Skeleton loader for waiting state */
                   <div className="flex flex-col items-center space-y-2">
-                    <div className={`h-2 w-3/4 rounded-full bg-${phase.color}-400/20 animate-pulse`}></div>
-                    <div className={`h-2 w-2/3 rounded-full bg-${phase.color}-400/20 animate-pulse`}></div>
+                    <div
+                      className={`h-2 w-3/4 rounded-full bg-${phase.color}-400/20 animate-pulse`}
+                    ></div>
+                    <div
+                      className={`h-2 w-2/3 rounded-full bg-${phase.color}-400/20 animate-pulse`}
+                    ></div>
                   </div>
                 ) : (
-                  <span className={`${isActiveInPhase(phase.id as any) ? `text-${phase.color}-300` : 'text-tertiary'} break-words line-clamp-3`}>
+                  <span
+                    className={`${isActiveInPhase(phase.id as any) ? `text-${phase.color}-300` : 'text-tertiary'} break-words line-clamp-3`}
+                  >
                     {getDynamicContent(phase.id)}
                   </span>
                 )}
-                {phase.id === 'proposer' && currentPhase !== Phase.Building && blockTime !== undefined && (
-                  <div className="text-xs font-mono text-success mt-1 whitespace-nowrap">
-                    {(blockTime / 1000).toFixed(1)}s
-                  </div>
-                )}
+                {phase.id === 'proposer' &&
+                  currentPhase !== Phase.Building &&
+                  blockTime !== undefined && (
+                    <div className="text-xs font-mono text-success mt-1 whitespace-nowrap">
+                      {(blockTime / 1000).toFixed(1)}s
+                    </div>
+                  )}
               </div>
             </div>
-            
+
             {/* Flow line after each phase except the last one */}
             {index < phases.length - 1 && (
               <div className="col-span-1 flex items-center h-14">
-                <div 
+                <div
                   className={`h-1.5 w-full rounded-full shadow-inner ${
                     // Only apply the gradient when both phases are active or when second phase is active/completed
-                    (isActiveInPhase(phase.id as any) && 
-                     (isActiveInPhase(phases[index + 1].id as any) || 
-                      currentPhase === Phase.Propagating || 
-                      currentPhase === Phase.Attesting || 
-                      currentPhase === Phase.Accepted))
+                    isActiveInPhase(phase.id as any) &&
+                    (isActiveInPhase(phases[index + 1].id as any) ||
+                      currentPhase === Phase.Propagating ||
+                      currentPhase === Phase.Attesting ||
+                      currentPhase === Phase.Accepted)
                       ? `bg-gradient-to-r from-${phase.color}-400 to-${phases[index + 1].color}-400`
                       : 'bg-gray-700/30' // Dimmed state
                   }`}
-                  style={{ 
-                    opacity: (isActiveInPhase(phase.id as any) && 
-                             (isActiveInPhase(phases[index + 1].id as any) || 
-                              currentPhase === Phase.Propagating || 
-                              currentPhase === Phase.Attesting || 
-                              currentPhase === Phase.Accepted))
-                              ? 0.8 : 0.4 
+                  style={{
+                    opacity:
+                      isActiveInPhase(phase.id as any) &&
+                      (isActiveInPhase(phases[index + 1].id as any) ||
+                        currentPhase === Phase.Propagating ||
+                        currentPhase === Phase.Attesting ||
+                        currentPhase === Phase.Accepted)
+                        ? 0.8
+                        : 0.4,
                   }}
                 />
               </div>
