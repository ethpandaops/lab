--- conflicted
+++ resolved
@@ -1,19 +1,9 @@
-<<<<<<< HEAD
 import './index.css';
 import App from '@/App';
 import { StrictMode } from 'react';
 import { createRoot } from 'react-dom/client';
 import { QueryClient, QueryClientProvider } from '@tanstack/react-query';
 import { BrowserRouter } from 'react-router-dom';
-import ScrollToTop from '@/components/common/ScrollToTop';
-=======
-import App from '@/App'
-import { StrictMode } from 'react'
-import { createRoot } from 'react-dom/client'
-import { QueryClient, QueryClientProvider } from '@tanstack/react-query'
-import { BrowserRouter } from 'react-router-dom'
-import './index.css'
->>>>>>> 9d3a7890
 
 const MAX_RETRIES = 1;
 const queryClient = new QueryClient({
@@ -30,28 +20,14 @@
 
 const container = document.querySelector('#root');
 if (container) {
-<<<<<<< HEAD
   const root = createRoot(container);
   root.render(
     <StrictMode>
       <QueryClientProvider client={queryClient}>
         <BrowserRouter>
-          <ScrollToTop />
           <App />
         </BrowserRouter>
       </QueryClientProvider>
     </StrictMode>,
   );
-=======
-	const root = createRoot(container)
-	root.render(
-		<StrictMode>
-			<QueryClientProvider client={queryClient}>
-				<BrowserRouter>
-					<App />
-				</BrowserRouter>
-			</QueryClientProvider>
-		</StrictMode>
-	)
->>>>>>> 9d3a7890
 }