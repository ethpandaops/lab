--- conflicted
+++ resolved
@@ -1,26 +1,20 @@
 import React, { useState, useEffect, useMemo, useRef } from 'react';
 import { useQuery, useQueryClient } from '@tanstack/react-query';
-<<<<<<< HEAD
-import { useParams } from 'react-router-dom';
 import useApi from '@/contexts/api';
 import { GetSlotDataRequest } from '@/api/gen/backend/pkg/api/proto/lab_api_pb';
 import useBeacon from '@/contexts/beacon';
 import SlotDataStore from '@/utils/SlotDataStore';
 import useNetwork from '@/contexts/network';
-=======
-import { getLabApiClient } from '../../../api';
-import { GetSlotDataRequest } from '../../../api/gen/backend/pkg/api/proto/lab_api_pb';
-import { BeaconClockManager } from '../../../utils/beacon';
-import SlotDataStore from '../../../utils/SlotDataStore';
-import NetworkContext from '@/contexts/NetworkContext';
->>>>>>> b3531460
 import {
   MobileBlockProductionView,
   DesktopBlockProductionView,
   generateConsistentColor,
   getTransformedBids,
 } from '@/components/beacon/block_production';
-import { isBlockLocallyBuilt, hasNonEmptyDeliveredPayloads } from '@/components/beacon/block_production/common/blockUtils';
+import {
+  isBlockLocallyBuilt,
+  hasNonEmptyDeliveredPayloads,
+} from '@/components/beacon/block_production/common/blockUtils';
 
 /**
  * BlockProductionLivePage visualizes the entire Ethereum block production process
@@ -29,23 +23,17 @@
  */
 export default function BlockProductionLivePage() {
   // Use network directly from NetworkContext - App.tsx handles URL updates
-  const { selectedNetwork } = useContext(NetworkContext);
+  const { selectedNetwork } = useNetwork();
   const queryClient = useQueryClient();
-<<<<<<< HEAD
   const { client: labApiClient } = useApi();
-  // Add state to handle screen size
-  const [isMobile, setIsMobile] = useState<boolean>(false);
-=======
-
   // Add state to handle screen size with more granular breakpoints
   const [viewMode, setViewMode] = useState<'mobile' | 'tablet' | 'desktop'>('desktop');
->>>>>>> b3531460
 
   // Detect screen size and update view mode
   useEffect(() => {
     const checkScreenSize = () => {
       const width = window.innerWidth;
-      
+
       if (width < 768) {
         setViewMode('mobile'); // Mobile phone
       } else if (width < 1200) {
@@ -64,50 +52,42 @@
     // Clean up event listener
     return () => window.removeEventListener('resize', checkScreenSize);
   }, []);
-  
+
   // Only use mobile view for real mobile devices, use desktop view for tablets
   const isMobile = viewMode === 'mobile';
 
   const { getBeaconClock, getHeadLagSlots, subscribeToSlotChanges } = useBeacon();
   // Use BeaconClockManager for slot timing
-<<<<<<< HEAD
-  useNetwork(); // Keep context connection for potential future use
   const clock = getBeaconClock(selectedNetwork);
   const headLagSlots = getHeadLagSlots(selectedNetwork);
-=======
-  const beaconClockManager = BeaconClockManager.getInstance();
-  const clock = beaconClockManager.getBeaconClock(selectedNetwork);
-
-  const headLagSlots = beaconClockManager.getHeadLagSlots(selectedNetwork);
->>>>>>> b3531460
   const [headSlot, setHeadSlot] = useState<number | null>(clock ? clock.getCurrentSlot() : null);
-  
+
   // Reset state when network changes
   useEffect(() => {
     // Get updated clock for the selected network
-    const updatedClock = beaconClockManager.getBeaconClock(selectedNetwork);
-    
+    const updatedClock = getBeaconClock(selectedNetwork);
+
     if (updatedClock) {
       // Reset head slot to the current slot of the new network
       const newSlot = updatedClock.getCurrentSlot();
       setHeadSlot(newSlot);
-      
+
       // Reset to live position
       setDisplaySlotOffset(0);
       setCurrentTime(0);
-      
+
       // Clear prefetched slots for the previous network
       prefetchedSlotsRef.current = new Set();
-      
+
       // Make sure we're in playing state
       setIsPlaying(true);
-      
+
       // Invalidate queries for the previous network to force refetching
       queryClient.invalidateQueries({
-        queryKey: ['block-production-live', 'slot']
+        queryKey: ['block-production-live', 'slot'],
       });
     }
-  }, [selectedNetwork, beaconClockManager, queryClient]);
+  }, [selectedNetwork, getBeaconClock, queryClient]);
 
   // Use a ref to track if we're at the "live" position
   // This will help determine if we should auto-update when slots change
@@ -133,11 +113,7 @@
     prefetchedSlotsRef.current = new Set();
 
     // Create a slot change callback
-<<<<<<< HEAD
-    const slotChangeCallback = (network, newSlot, previousSlot) => {
-=======
     const slotChangeCallback = (network: string, newSlot: number, previousSlot: number) => {
->>>>>>> b3531460
       // Only update the head slot if we're in play mode
       // This prevents real-world slot changes from affecting our visualization when paused
       if (isPlayingRef.current) {
@@ -348,7 +324,7 @@
 
       // Clear any previously prefetched slots when network changes
       prefetchedSlotsRef.current = new Set();
-      
+
       // Safely prefetch the initial slots for the current network
       prefetchMultipleSlotsCallback(currentDisplaySlot, 2);
     }
@@ -464,7 +440,7 @@
     keepPreviousData: true, // Keep showing previous slot's data while loading new data
     retry: 2, // Retry failed requests twice
     enabled: slotNumber !== null,
-    onSuccess: (data) => {
+    onSuccess: data => {
       // Data loaded successfully
     },
   });
@@ -587,23 +563,11 @@
 
   // Determine if a block was locally built using the enhanced method
   const isLocallyBuilt = useMemo(() => {
-<<<<<<< HEAD
-    if (
-      !slotData?.block?.payloadsDelivered ||
-      slotData.block.payloadsDelivered.length === 0 ||
-      !Array.isArray(slotData.block.payloadsDelivered)
-    ) {
-      return true;
-    }
-    return false;
-  }, [slotData?.block?.payloadsDelivered]);
-=======
     if (!slotData) return false;
-    
+
     // Check for deliveredPayloads both in block and in slotData directly
     return !hasNonEmptyDeliveredPayloads(slotData.block, slotData);
   }, [slotData]);
->>>>>>> b3531460
 
   const allTransformedBids = useMemo(() => {
     if (!slotData?.relayBids) return [];
