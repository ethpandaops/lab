import { useState, useEffect, useMemo } from 'react';
import { useQuery } from '@tanstack/react-query';
import { useParams, useSearchParams } from 'react-router-dom';
import useApi from '@/contexts/api';
import { GetSlotDataRequest } from '@/api/gen/backend/pkg/api/proto/lab_api_pb';
import {
  MobileBlockProductionView,
  DesktopBlockProductionView,
<<<<<<< HEAD
} from '@/components/beacon/block_production';
import { Phase as PhaseEnum } from '@/components/beacon/block_production/common/types';
=======
  Phase,
} from '../../../components/beacon/block_production';
import { Phase as PhaseEnum } from '../../../components/beacon/block_production/common/types';
import { BeaconClockManager } from '../../../utils/beacon';
import { ChevronLeft, ChevronRight, Play, Pause } from 'lucide-react';
import NetworkContext from '@/contexts/NetworkContext';
import { isBlockLocallyBuilt, hasNonEmptyDeliveredPayloads } from '@/components/beacon/block_production/common/blockUtils';
>>>>>>> b3531460

// Simple hash function to generate a color from a string (e.g., relay name)
const generateConsistentColor = (str: string): string => {
  let hash = 0;
  for (let i = 0; i < str.length; i++) {
    hash = str.charCodeAt(i) + ((hash << 5) - hash);
    hash = hash & hash; // Convert to 32bit integer
  }
  // Generate HSL color - fixed saturation and lightness for consistency
  const hue = hash % 360;
  return `hsl(${hue}, 70%, 60%)`;
};

/**
 * BlockProductionSlotPage visualizes a specific Ethereum block production slot
 * across four key stages: Block Builders, MEV Relays, Block Proposers, Nodes, and Attesters.
 * This component can be linked to with a specific time parameter.
 */
export default function BlockProductionSlotPage() {
  const { slot: slotParam } = useParams<{ slot?: string }>();
  const [searchParams] = useSearchParams();
<<<<<<< HEAD
  const { client: labApiClient } = useApi();
=======
  const { selectedNetwork } = useContext(NetworkContext);
  const queryClient = useQueryClient();
>>>>>>> b3531460

  // Initial time value from URL query parameter, default to 0
  // Check both 'time' and 't' parameters for backward compatibility
  const initialTimeParam = searchParams.get('time') || searchParams.get('t');
  const initialTimeMs = initialTimeParam ? parseFloat(initialTimeParam) * 1000 : 0;
  // Initialize with time parameter

  // Add state to handle screen size
  const [isMobile, setIsMobile] = useState<boolean>(false);

  // Detect screen size and update state
  useEffect(() => {
    const checkScreenSize = () => {
      setIsMobile(window.innerWidth < 768); // 768px is typical tablet breakpoint
    };

    // Check immediately
    checkScreenSize();

    // Listen for window resize events
    window.addEventListener('resize', checkScreenSize);

    // Clean up event listener
    return () => window.removeEventListener('resize', checkScreenSize);
  }, []);

  // Convert slot param to a number
  const slotNumber = slotParam ? parseInt(slotParam) : null;

  // Handle time management
  const [currentTime, setCurrentTime] = useState<number>(initialTimeMs);
  const [isPlaying, setIsPlaying] = useState<boolean>(false); // Start paused since we're showing a specific time

  // Navigation functions - defined early to avoid reference errors
  const goToPreviousSlot = () => {
    if (slotNumber !== null) {
      // Navigate to previous slot
      window.location.href = `/beacon/block-production/${slotNumber - 1}`;
    }
  };

  const goToNextSlot = () => {
    if (slotNumber !== null) {
      // Navigate to next slot
      window.location.href = `/beacon/block-production/${slotNumber + 1}`;
    }
  };

  const goToLiveView = () => {
    // Navigate to live view
    window.location.href = `/beacon/block-production/live`;
  };

  const togglePlayPause = () => setIsPlaying(prev => !prev);

  const {
    data: slotData,
    isLoading: isSlotLoading,
    error: slotError,
  } = useQuery({
    queryKey: ['block-production-slot', 'slot', selectedNetwork, slotNumber],
    queryFn: async () => {
      if (slotNumber === null) return null;

      const client = await labApiClient;
      const req = new GetSlotDataRequest({
        network: selectedNetwork,
        slot: BigInt(slotNumber),
      });
      const res = await client.getSlotData(req);
      return res.data;
    },
    staleTime: 60000, // Consider data fresh for 60 seconds to avoid refetching when viewing fixed slots
    retry: 2, // Retry failed requests twice
    enabled: slotNumber !== null,
    onSuccess: (data) => {
      // Got slot data
    },
  });

  // Timer effect for playback
  useEffect(() => {
    if (!isPlaying || slotNumber === null) return;

    const interval = setInterval(() => {
      setCurrentTime(prev => {
        const next = Math.min(12000, prev + 100); // Increment by 100ms, up to 12s maximum
        return next;
      });
    }, 100); // Update every 100ms

    return () => clearInterval(interval);
  }, [isPlaying, slotNumber]);

  // --- Data Transformation ---

  const relayColors = useMemo(() => {
    if (!slotData?.relayBids) return {};
    const colors: Record<string, string> = {};
    Object.keys(slotData.relayBids).forEach(relayName => {
      colors[relayName] = generateConsistentColor(relayName);
    });
    return colors;
  }, [slotData?.relayBids]);

  const winningBidData = useMemo(() => {
    // We need both relay bids and a valid execution payload block hash to determine the winning bid
    if (!slotData?.relayBids || !slotData?.block?.executionPayloadBlockHash) return null;

    // The execution payload block hash is the definitive way to identify which bid won
    const executionPayloadBlockHash = slotData.block.executionPayloadBlockHash;

    // Ensure it's a non-empty string
    if (
      !executionPayloadBlockHash ||
      typeof executionPayloadBlockHash !== 'string' ||
      executionPayloadBlockHash.length < 10
    ) {
      console.warn('Invalid execution payload block hash:', executionPayloadBlockHash);
      return null;
    }

    // Search through all relay bids to find a matching block hash
    for (const [relayName, relayData] of Object.entries(slotData.relayBids)) {
      if (!relayData.bids || !Array.isArray(relayData.bids)) continue;

      const matchingBid = relayData.bids.find(
        bid =>
          bid.blockHash &&
          typeof bid.blockHash === 'string' &&
          bid.blockHash === executionPayloadBlockHash,
      );

      if (matchingBid) {
        try {
          // Convert the bid value to ETH (from wei)
          const valueInEth = Number(BigInt(matchingBid.value)) / 1e18;

          // Return the winning bid data
          return {
            blockHash: matchingBid.blockHash,
            value: valueInEth,
            relayName: relayName,
            builderPubkey: matchingBid.builderPubkey,
          };
        } catch (error) {
          console.error('Error processing winning bid:', error);
          return null;
        }
      }
    }

    // If no matching bid was found
    console.info('No matching bid found for execution payload:', executionPayloadBlockHash);
    return null;
  }, [slotData?.relayBids, slotData?.block?.executionPayloadBlockHash]);

  // Initial transformation of bids from the data
  const allTransformedBids = useMemo(() => {
    if (!slotData?.relayBids) return [];

    const bidsForVisualizer: Array<{
      relayName: string;
      value: number;
      time: number;
      blockHash?: string;
      builderPubkey?: string;
      isWinning?: boolean;
    }> = [];

    Object.entries(slotData.relayBids).forEach(([relayName, relayData]) => {
      relayData.bids.forEach(bid => {
        try {
          const valueInEth = Number(BigInt(bid.value)) / 1e18;
          // Use slotTime directly as it's already relative to slot start in ms
          // Default to 0 if slotTime is undefined or not a number
          const time = typeof bid.slotTime === 'number' ? bid.slotTime : 0;

          bidsForVisualizer.push({
            relayName: relayName,
            value: valueInEth,
            time: time,
            blockHash: bid.blockHash,
            builderPubkey: bid.builderPubkey,
            isWinning: bid.blockHash === winningBidData?.blockHash,
          });
        } catch {
          /* Skip bid if conversion fails */
        }
      });
    });

    return bidsForVisualizer.sort((a, b) => a.time - b.time);
  }, [slotData?.relayBids, winningBidData]);

  // Dynamically filter bids based on current time
  const transformedBids = useMemo(() => {
    // Only show bids that have occurred before the current time
    const timeFilteredBids = allTransformedBids.filter(bid => bid.time <= currentTime);

    // Sort by value descending (highest value bids first)
    return [...timeFilteredBids].sort((a, b) => {
      // Always keep winning bid first
      if (a.isWinning && !b.isWinning) return -1;
      if (!a.isWinning && b.isWinning) return 1;
      // Then sort by value
      return b.value - a.value;
    });
  }, [allTransformedBids, currentTime]);

  const timeRange = {
    min: -12000,
    max: 12000,
    ticks: [-12, -9, -6, -3, 0, 3, 6, 9, 12],
  };

  const valueRange = useMemo(() => {
    if (transformedBids.length === 0) return { min: 0, max: 1 };
    const values = transformedBids.map(b => b.value);
    const maxVal = Math.max(...values);
    return { min: 0, max: maxVal * 1.1 };
  }, [transformedBids]);

  // Pass entity info separately since it might be in a different part of the slotData
  const proposerEntity = slotData?.entity;

  // --- End Data Transformation ---

  // Create empty fallback data that matches the structure of real data
  const fallbackData = {
    proposer: null,
    proposerEntity: null,
    nodes: {},
    block: null,
    timings: {
      blockSeen: {},
      blockFirstSeenP2p: {},
    },
    relayBids: {},
  };

  // Create a local copy to prepare with attestation data
  const preparedData = slotData ? { ...slotData } : { ...fallbackData };

  // When viewing a specific slot directly, inject time-appropriate attestation data
  // This ensures the phase transitions work correctly based on the time parameter
  if (initialTimeMs >= 6500) {
    // Add attestation data for time-based phases
    if (!preparedData.attestations) {
      preparedData.attestations = {
        maximumVotes: 100,
        windows: [
          {
            startMs: 6500,
            validatorIndices: Array(10).fill(0), // 10 attesters initially
          },
        ],
      };
    }

    // Add more attestations if we're past 8.5 seconds to trigger the Accepted phase
    if (initialTimeMs >= 8500 && preparedData.attestations) {
      // Only add if it doesn't already have attestations at this time point
      const hasLateAttestations = preparedData.attestations.windows?.some(
        (window: any) => window.startMs >= 8500,
      );

      if (!hasLateAttestations) {
        preparedData.attestations.windows.push({
          startMs: 8500,
          validatorIndices: Array(60).fill(0), // 60 more attesters at 8.5s (total 70 = 70% of maximumVotes)
        });
      }
    }
  }

  // Use the prepared data for display
  const displayData = preparedData;

  // Force the current phase based on time for the UI to display correctly
  useEffect(() => {
    if (initialTimeMs >= 8500) {
      setCurrentPhase(PhaseEnum.Accepted);
    } else if (initialTimeMs >= 6500) {
      setCurrentPhase(PhaseEnum.Attesting);
    } else if (initialTimeMs >= 5000) {
      setCurrentPhase(PhaseEnum.Propagating);
    }
  }, [initialTimeMs]);

  // Empty arrays for displaying when no real data
  const emptyBids = [];
  const emptyRelayColors = {};

  return (
    <div className="flex flex-col h-full">
      {/* Conditionally render mobile or desktop view based on screen size */}
      {isMobile ? (
        // Mobile View
        <div className="px-2 pt-1">
          <div
            className={`transition-opacity duration-300 ${isSlotLoading ? 'opacity-70' : 'opacity-100'}`}
          >
            <MobileBlockProductionView
              bids={slotData ? transformedBids : emptyBids}
              currentTime={currentTime}
              relayColors={slotData ? relayColors : emptyRelayColors}
              winningBid={slotData ? winningBidData : null}
              slot={slotNumber || undefined}
              proposer={displayData.proposer}
              proposerEntity={displayData.proposerEntity}
              nodes={displayData.nodes || {}}
              blockTime={displayData.block?.slotTime}
              nodeBlockSeen={
                displayData.timings?.blockSeen
                  ? Object.fromEntries(
                      Object.entries(displayData.timings.blockSeen).map(([node, time]) => [
                        node,
                        typeof time === 'bigint' ? Number(time) : Number(time),
                      ]),
                    )
                  : {}
              }
              nodeBlockP2P={
                displayData.timings?.blockFirstSeenP2p
                  ? Object.fromEntries(
                      Object.entries(displayData.timings.blockFirstSeenP2p).map(([node, time]) => [
                        node,
                        typeof time === 'bigint' ? Number(time) : Number(time),
                      ]),
                    )
                  : {}
              }
              block={displayData.block}
              slotData={displayData}
              network={selectedNetwork || 'mainnet'}
              isLocallyBuilt={displayData ? !hasNonEmptyDeliveredPayloads(displayData.block, displayData) : false}
            />
          </div>

          {/* Error state */}
          {slotError && (
            <div className="text-center p-4 text-error rounded bg-error/10 border border-error/20 my-2">
              Error loading block data: {slotError.message}
            </div>
          )}
        </div>
      ) : (
        // Desktop View - Unified using the new DesktopBlockProductionView component
        <div className="px-2 pt-1 h-full flex flex-col">
          {/* Error state */}
          {slotError && (
            <div className="text-center p-4 text-error rounded bg-error/10 border border-error/20 mb-2">
              Error loading block data: {slotError.message}
            </div>
          )}

          <div
            className={`transition-opacity duration-300 flex-1 ${isSlotLoading ? 'opacity-70' : 'opacity-100'}`}
          >
            <DesktopBlockProductionView
              bids={slotData ? transformedBids : emptyBids}
              currentTime={currentTime}
              relayColors={slotData ? relayColors : emptyRelayColors}
              winningBid={slotData ? winningBidData : null}
              slot={slotNumber || undefined}
              proposer={displayData.proposer}
              proposerEntity={displayData.proposerEntity}
              nodes={displayData.nodes || {}}
              blockTime={displayData.block?.slotTime}
              nodeBlockSeen={
                displayData.timings?.blockSeen
                  ? Object.fromEntries(
                      Object.entries(displayData.timings.blockSeen).map(([node, time]) => [
                        node,
                        typeof time === 'bigint' ? Number(time) : Number(time),
                      ]),
                    )
                  : {}
              }
              nodeBlockP2P={
                displayData.timings?.blockFirstSeenP2p
                  ? Object.fromEntries(
                      Object.entries(displayData.timings.blockFirstSeenP2p).map(([node, time]) => [
                        node,
                        typeof time === 'bigint' ? Number(time) : Number(time),
                      ]),
                    )
                  : {}
              }
              block={displayData.block}
<<<<<<< HEAD
              slotData={{ [slotNumber || 0]: displayData }} // Pass slotData as an object keyed by slotNumber
=======
              slotData={displayData} // Pass slotData directly
>>>>>>> b3531460
              timeRange={timeRange}
              valueRange={valueRange}
              onPhaseChange={handlePhaseChange}
              // Add navigation props required by DesktopBlockProductionView
              slotNumber={slotNumber}
              headLagSlots={0}
              displaySlotOffset={0}
              isPlaying={isPlaying}
              goToPreviousSlot={goToPreviousSlot}
              goToNextSlot={goToNextSlot}
              resetToCurrentSlot={goToLiveView}
              togglePlayPause={togglePlayPause}
              isNextDisabled={false}
              network={selectedNetwork || 'mainnet'}
<<<<<<< HEAD
              isLocallyBuilt={
                !displayData.block?.payloadsDelivered ||
                !Array.isArray(displayData.block?.payloadsDelivered) ||
                displayData.block?.payloadsDelivered.length === 0
              }
=======
              isLocallyBuilt={displayData ? !hasNonEmptyDeliveredPayloads(displayData.block, displayData) : false}
>>>>>>> b3531460
            />
          </div>
        </div>
      )}
    </div>
  );
}<|MERGE_RESOLUTION|>--- conflicted
+++ resolved
@@ -2,22 +2,14 @@
 import { useQuery } from '@tanstack/react-query';
 import { useParams, useSearchParams } from 'react-router-dom';
 import useApi from '@/contexts/api';
+import useNetwork from '@/contexts/network';
 import { GetSlotDataRequest } from '@/api/gen/backend/pkg/api/proto/lab_api_pb';
 import {
   MobileBlockProductionView,
   DesktopBlockProductionView,
-<<<<<<< HEAD
 } from '@/components/beacon/block_production';
 import { Phase as PhaseEnum } from '@/components/beacon/block_production/common/types';
-=======
-  Phase,
-} from '../../../components/beacon/block_production';
-import { Phase as PhaseEnum } from '../../../components/beacon/block_production/common/types';
-import { BeaconClockManager } from '../../../utils/beacon';
-import { ChevronLeft, ChevronRight, Play, Pause } from 'lucide-react';
-import NetworkContext from '@/contexts/NetworkContext';
-import { isBlockLocallyBuilt, hasNonEmptyDeliveredPayloads } from '@/components/beacon/block_production/common/blockUtils';
->>>>>>> b3531460
+import { hasNonEmptyDeliveredPayloads } from '@/components/beacon/block_production/common/blockUtils';
 
 // Simple hash function to generate a color from a string (e.g., relay name)
 const generateConsistentColor = (str: string): string => {
@@ -39,12 +31,8 @@
 export default function BlockProductionSlotPage() {
   const { slot: slotParam } = useParams<{ slot?: string }>();
   const [searchParams] = useSearchParams();
-<<<<<<< HEAD
   const { client: labApiClient } = useApi();
-=======
-  const { selectedNetwork } = useContext(NetworkContext);
-  const queryClient = useQueryClient();
->>>>>>> b3531460
+  const { selectedNetwork } = useNetwork();
 
   // Initial time value from URL query parameter, default to 0
   // Check both 'time' and 't' parameters for backward compatibility
@@ -120,7 +108,7 @@
     staleTime: 60000, // Consider data fresh for 60 seconds to avoid refetching when viewing fixed slots
     retry: 2, // Retry failed requests twice
     enabled: slotNumber !== null,
-    onSuccess: (data) => {
+    onSuccess: data => {
       // Got slot data
     },
   });
@@ -381,7 +369,9 @@
               block={displayData.block}
               slotData={displayData}
               network={selectedNetwork || 'mainnet'}
-              isLocallyBuilt={displayData ? !hasNonEmptyDeliveredPayloads(displayData.block, displayData) : false}
+              isLocallyBuilt={
+                displayData ? !hasNonEmptyDeliveredPayloads(displayData.block, displayData) : false
+              }
             />
           </div>
 
@@ -436,11 +426,7 @@
                   : {}
               }
               block={displayData.block}
-<<<<<<< HEAD
-              slotData={{ [slotNumber || 0]: displayData }} // Pass slotData as an object keyed by slotNumber
-=======
               slotData={displayData} // Pass slotData directly
->>>>>>> b3531460
               timeRange={timeRange}
               valueRange={valueRange}
               onPhaseChange={handlePhaseChange}
@@ -455,15 +441,9 @@
               togglePlayPause={togglePlayPause}
               isNextDisabled={false}
               network={selectedNetwork || 'mainnet'}
-<<<<<<< HEAD
               isLocallyBuilt={
-                !displayData.block?.payloadsDelivered ||
-                !Array.isArray(displayData.block?.payloadsDelivered) ||
-                displayData.block?.payloadsDelivered.length === 0
-              }
-=======
-              isLocallyBuilt={displayData ? !hasNonEmptyDeliveredPayloads(displayData.block, displayData) : false}
->>>>>>> b3531460
+                displayData ? !hasNonEmptyDeliveredPayloads(displayData.block, displayData) : false
+              }
             />
           </div>
         </div>
