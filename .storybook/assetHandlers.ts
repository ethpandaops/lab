import { http, HttpResponse, passthrough } from 'msw';

// Get the base path from environment
const basePath = import.meta.env.STORYBOOK_BASE_PATH || '';

/**
 * Creates MSW handlers to intercept and rewrite asset paths when running on GitHub Pages
 * Create a single catch-all handler for non-API requests
 */
<<<<<<< HEAD
export function createCatchAllAssetHandler(): void {
=======
export function createCatchAllAssetHandler(): ReturnType<typeof http.get>[] {
>>>>>>> 3d26377f
  // Only create handler if we have a base path
  if (!basePath) {
    return [];
  }

  return [
    http.get('*', async ({ request }) => {
      const url = new URL(request.url);

      // Skip API requests and already-prefixed paths
      if (url.pathname.startsWith('/api/') || url.pathname.startsWith(basePath)) {
        return passthrough();
      }

      // Skip MSW service worker
      if (url.pathname === '/mockServiceWorker.js') {
        return passthrough();
      }

      // Check if this looks like a static asset (has file extension)
      const hasExtension = /\.\w+$/.test(url.pathname);

      if (hasExtension) {
        // Redirect to the correct path with base prefix
        const newUrl = `${url.origin}${basePath}${url.pathname}`;

        try {
          const response = await fetch(newUrl);
          const body = await response.arrayBuffer();

          const headers = new Headers();
          const contentType = response.headers.get('content-type');
          if (contentType) {
            headers.set('content-type', contentType);
          }

          return new HttpResponse(body, {
            status: response.status,
            headers,
          });
        } catch {
          // Let the browser handle it if fetch fails
          return passthrough();
        }
      }

      return passthrough();
    }),
  ];
}<|MERGE_RESOLUTION|>--- conflicted
+++ resolved
@@ -7,11 +7,7 @@
  * Creates MSW handlers to intercept and rewrite asset paths when running on GitHub Pages
  * Create a single catch-all handler for non-API requests
  */
-<<<<<<< HEAD
-export function createCatchAllAssetHandler(): void {
-=======
 export function createCatchAllAssetHandler(): ReturnType<typeof http.get>[] {
->>>>>>> 3d26377f
   // Only create handler if we have a base path
   if (!basePath) {
     return [];
